<?xml version="1.0" encoding="UTF-8"?>
<!--
  ~ Copyright 2019 ACINQ SAS
  ~
  ~ Licensed under the Apache License, Version 2.0 (the "License");
  ~ you may not use this file except in compliance with the License.
  ~ You may obtain a copy of the License at
  ~
  ~     http://www.apache.org/licenses/LICENSE-2.0
  ~
  ~ Unless required by applicable law or agreed to in writing, software
  ~ distributed under the License is distributed on an "AS IS" BASIS,
  ~ WITHOUT WARRANTIES OR CONDITIONS OF ANY KIND, either express or implied.
  ~ See the License for the specific language governing permissions and
  ~ limitations under the License.
  -->

<project xmlns="http://maven.apache.org/POM/4.0.0" xmlns:xsi="http://www.w3.org/2001/XMLSchema-instance"
         xsi:schemaLocation="http://maven.apache.org/POM/4.0.0 http://maven.apache.org/maven-v4_0_0.xsd">
    <modelVersion>4.0.0</modelVersion>
    <parent>
        <groupId>fr.acinq.eclair</groupId>
        <artifactId>eclair_2.11</artifactId>
        <version>0.3.4-android-SNAPSHOT</version>
    </parent>

    <artifactId>eclair-node_2.11</artifactId>
    <packaging>jar</packaging>

    <name>eclair-node</name>

    <build>
        <plugins>
            <plugin>
                <groupId>org.apache.maven.plugins</groupId>
                <artifactId>maven-jar-plugin</artifactId>
                <configuration>
                    <archive>
                        <manifest>
                            <addClasspath>true</addClasspath>
                            <addDefaultImplementationEntries>true</addDefaultImplementationEntries>
                        </manifest>
                        <manifestEntries>
                            <!-- we hide the git commit in the Specification-Version standard field-->
                            <Specification-Version>${git.commit.id}</Specification-Version>
                            <Url>${project.parent.url}</Url>
                        </manifestEntries>
                    </archive>
                </configuration>
            </plugin>
            <plugin>
                <groupId>com.github.chrisdchristo</groupId>
                <artifactId>capsule-maven-plugin</artifactId>
                <executions>
                    <execution>
                        <goals>
                            <goal>build</goal>
                        </goals>
                        <configuration>
                            <appClass>fr.acinq.eclair.Boot</appClass>
                            <type>fat</type>
                            <fileName>${project.name}-${project.version}</fileName>
                            <fileDesc>-${git.commit.id.abbrev}</fileDesc>
                            <manifest>
                                <entry>
                                    <key>Java-Agents</key>
                                    <value>kanela-agent-1.0.1.jar</value>
                                </entry>
                            </manifest>
                        </configuration>
                    </execution>
                </executions>
            </plugin>
        </plugins>
    </build>

    <repositories>
        <repository>
            <snapshots>
                <enabled>false</enabled>
            </snapshots>
            <id>bintray-kamon-io-releases</id>
            <name>bintray</name>
            <url>https://dl.bintray.com/kamon-io/releases</url>
        </repository>
    </repositories>

    <dependencies>
        <dependency>
            <groupId>fr.acinq.eclair</groupId>
            <artifactId>eclair-core_${scala.version.short}</artifactId>
            <version>${project.version}</version>
        </dependency>
        <dependency>
            <!-- for plugins -->
            <groupId>org.clapper</groupId>
            <artifactId>classutil_${scala.version.short}</artifactId>
            <version>1.4.0</version>
        </dependency>
        <!-- logging -->
        <dependency>
            <groupId>ch.qos.logback</groupId>
            <artifactId>logback-classic</artifactId>
            <version>1.2.3</version>
        </dependency>
        <dependency>
            <!--conditional logging -->
            <groupId>org.codehaus.janino</groupId>
            <artifactId>janino</artifactId>
            <version>3.0.7</version>
        </dependency>
<<<<<<< HEAD
        <dependency>
            <groupId>com.googlecode.lanterna</groupId>
            <artifactId>lanterna</artifactId>
            <version>3.0.0-rc1</version>
=======
        <!-- http server -->
        <dependency>
            <groupId>com.typesafe.akka</groupId>
            <artifactId>akka-http-core_${scala.version.short}</artifactId>
            <version>${akka.http.version}</version>
        </dependency>
        <dependency>
            <groupId>de.heikoseeberger</groupId>
            <artifactId>akka-http-json4s_${scala.version.short}</artifactId>
            <version>1.19.0</version>
        </dependency>
        <!-- metrics -->
        <dependency>
            <groupId>io.kamon</groupId>
            <artifactId>kamon-apm-reporter_${scala.version.short}</artifactId>
            <version>${kamon.version}</version>
        </dependency>
        <dependency>
            <groupId>io.kamon</groupId>
            <artifactId>kamon-system-metrics_${scala.version.short}</artifactId>
            <version>${kamon.version}</version>
        </dependency>
        <dependency>
            <groupId>io.kamon</groupId>
            <artifactId>kamon-jdbc_${scala.version.short}</artifactId>
            <version>${kamon.version}</version>
        </dependency>
        <!--dependency>
            <groupId>io.kamon</groupId>
            <artifactId>kamon-annotation_${scala.version.short}</artifactId>
            <version>2.0.0-RC1</version>
        </dependency-->
        <!--dependency>
            <groupId>io.kamon</groupId>
            <artifactId>kamon-akka-http_${scala.version.short}</artifactId>
            <version>${kamon.version}</version>
        </dependency-->
        <!-- test dependencies -->
        <dependency>
            <groupId>com.typesafe.akka</groupId>
            <artifactId>akka-http-testkit_${scala.version.short}</artifactId>
            <version>${akka.http.version}</version>
            <scope>test</scope>
        </dependency>
        <dependency>
            <groupId>org.mockito</groupId>
            <artifactId>mockito-scala-scalatest_2.11</artifactId>
            <version>1.4.1</version>
            <scope>test</scope>
        </dependency>
        <!-- agents -->
        <dependency>
            <groupId>io.kamon</groupId>
            <artifactId>kanela-agent</artifactId>
            <version>1.0.1</version>
>>>>>>> e0461ae0
        </dependency>
    </dependencies>
</project><|MERGE_RESOLUTION|>--- conflicted
+++ resolved
@@ -109,12 +109,6 @@
             <artifactId>janino</artifactId>
             <version>3.0.7</version>
         </dependency>
-<<<<<<< HEAD
-        <dependency>
-            <groupId>com.googlecode.lanterna</groupId>
-            <artifactId>lanterna</artifactId>
-            <version>3.0.0-rc1</version>
-=======
         <!-- http server -->
         <dependency>
             <groupId>com.typesafe.akka</groupId>
@@ -170,7 +164,6 @@
             <groupId>io.kamon</groupId>
             <artifactId>kanela-agent</artifactId>
             <version>1.0.1</version>
->>>>>>> e0461ae0
         </dependency>
     </dependencies>
 </project>