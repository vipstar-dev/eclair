--- conflicted
+++ resolved
@@ -11,39 +11,12 @@
   */
 object Boot extends App with Logging {
 
-<<<<<<< HEAD
-  case class CmdLineConfig(datadir: File = new File(System.getProperty("user.home"), ".eclair"), textui: Boolean = false)
-
-  val parser = new scopt.OptionParser[CmdLineConfig]("eclair") {
-    head("eclair", s"${getClass.getPackage.getImplementationVersion} (commit: ${getClass.getPackage.getSpecificationVersion})")
-    help("help").abbr("h").text("display usage text")
-    opt[File]("datadir").optional().valueName("<file>").action((x, c) => c.copy(datadir = x)).text("optional data directory, default is ~/.eclair")
-    opt[Unit]("textui").optional().action((_, c) => c.copy(textui = true)).text("runs eclair with a text-based ui")
-  }
-
-  try {
-    parser.parse(args, CmdLineConfig()) match {
-      case Some(config) =>
-        LogSetup.logTo(config.datadir)
-        val kit = new BitcoinjKit2("test", config.datadir)
-        kit.startAsync()
-        import scala.concurrent.ExecutionContext.Implicits.global
-        val wallet = new BitcoinjWallet(kit.initialized.map(_ => kit.wallet()))
-        val setup = new Setup(config.datadir, wallet_opt = Some(wallet))
-        setup.bootstrap.collect {
-          case kit if (config.textui) => new Textui(kit)
-        } onFailure {
-          case t: Throwable => onError(t)
-        }
-      case None => System.exit(0)
-=======
   val datadir = new File(System.getProperty("eclair.datadir", System.getProperty("user.home") + "/.eclair"))
 
   try {
     import scala.concurrent.ExecutionContext.Implicits.global
     new Setup(datadir).bootstrap onFailure {
       case t: Throwable => onError(t)
->>>>>>> d637a4cb
     }
   } catch {
     case t: Throwable => onError(t)
