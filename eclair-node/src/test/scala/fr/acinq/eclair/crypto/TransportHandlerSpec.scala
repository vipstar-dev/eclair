package fr.acinq.eclair.crypto

import java.util.concurrent.CountDownLatch

import akka.actor.{Actor, ActorRef, ActorSystem, IllegalActorStateException, OneForOneStrategy, Props, Stash, SupervisorStrategy, Terminated}
import akka.io.Tcp.{Received, Write}
import akka.testkit.{TestActorRef, TestFSMRef, TestKit, TestProbe}
import fr.acinq.bitcoin.{Base58Check, BinaryData}
import fr.acinq.eclair.crypto.Noise.{Chacha20Poly1305CipherFunctions, CipherState}
import fr.acinq.eclair.crypto.TransportHandler.ExtendedCipherState
import org.junit.runner.RunWith
import org.scalatest.junit.JUnitRunner
import org.scalatest.{BeforeAndAfterAll, FunSuiteLike}

import scala.annotation.tailrec
import scala.concurrent.duration._

@RunWith(classOf[JUnitRunner])
class TransportHandlerSpec extends TestKit(ActorSystem("test")) with FunSuiteLike with BeforeAndAfterAll {

  import TransportHandlerSpec._

  object Initiator {
    val s = Noise.Secp256k1DHFunctions.generateKeyPair("1111111111111111111111111111111111111111111111111111111111111111")
  }

  object Responder {
    val s = Noise.Secp256k1DHFunctions.generateKeyPair("2121212121212121212121212121212121212121212121212121212121212121")
  }

  test("succesfull handshake") {
    val pipe = system.actorOf(Props[MyPipe])
    val probe1 = TestProbe()
    val probe2 = TestProbe()
    val initiator = TestFSMRef(new TransportHandler(Initiator.s, Some(Responder.s.pub), pipe, true, (conn, _, _) => probe1.ref, TransportHandler.Noop))
    val responder = TestFSMRef(new TransportHandler(Responder.s, None, pipe, false, (conn, _, _) => probe2.ref, TransportHandler.Noop))
    pipe ! (initiator, responder)

    awaitCond(initiator.stateName == TransportHandler.WaitingForCyphertext)
    awaitCond(responder.stateName == TransportHandler.WaitingForCyphertext)

    initiator.tell(BinaryData("hello".getBytes), probe1.ref)
    probe2.expectMsg(BinaryData("hello".getBytes))

    responder.tell(BinaryData("bonjour".getBytes), probe2.ref)
    probe1.expectMsg(BinaryData("bonjour".getBytes))

    probe1.watch(pipe)
    initiator.stop()
    responder.stop()
    system.stop(pipe)
    probe1.expectTerminated(pipe)
  }

  test("succesfull handshake with custom serializer") {
    case class MyMessage(payload: String)

    val mySerializer = new TransportHandler.Serializer[MyMessage] {
      override def serialize(t: MyMessage): BinaryData = {
        Base58Check.encode(0.toByte, t.payload.getBytes).getBytes
      }

      override def deserialize(bin: BinaryData): MyMessage = {
        val (_, data) = Base58Check.decode(new String(bin.toArray))
        MyMessage(new String(data))
      }
    }
    val pipe = system.actorOf(Props[MyPipe])
    val probe1 = TestProbe()
    val probe2 = TestProbe()
    val initiator = TestFSMRef(new TransportHandler(Initiator.s, Some(Responder.s.pub), pipe, true, (conn, _, _) => probe1.ref, mySerializer))
    val responder = TestFSMRef(new TransportHandler(Responder.s, None, pipe, false, (conn, _, _) => probe2.ref, mySerializer))
    pipe ! (initiator, responder)

    awaitCond(initiator.stateName == TransportHandler.WaitingForCyphertext)
    awaitCond(responder.stateName == TransportHandler.WaitingForCyphertext)

    initiator.tell(MyMessage("hello"), probe1.ref)
    probe2.expectMsg(MyMessage("hello"))

    responder.tell(MyMessage("bonjour"), probe2.ref)
    probe1.expectMsg(MyMessage("bonjour"))

    probe1.watch(pipe)
    initiator.stop()
    responder.stop()
    system.stop(pipe)
    probe1.expectTerminated(pipe)
  }

  test("handle messages split in chunks") {
    val pipe = system.actorOf(Props[MyPipeSplitter])
    val probe1 = TestProbe()
    val probe2 = TestProbe()
    val initiator = TestFSMRef(new TransportHandler(Initiator.s, Some(Responder.s.pub), pipe, true, (conn, _, _) => probe1.ref, TransportHandler.Noop))
    val responder = TestFSMRef(new TransportHandler(Responder.s, None, pipe, false, (conn, _, _) => probe2.ref, TransportHandler.Noop))
    pipe ! (initiator, responder)

    awaitCond(initiator.stateName == TransportHandler.WaitingForCyphertext)
    awaitCond(responder.stateName == TransportHandler.WaitingForCyphertext)

    initiator.tell(BinaryData("hello".getBytes), probe1.ref)
    probe2.expectMsg(BinaryData("hello".getBytes))

    responder.tell(BinaryData("bonjour".getBytes), probe2.ref)
    probe1.expectMsg(BinaryData("bonjour".getBytes))

    probe1.watch(pipe)
    initiator.stop()
    responder.stop()
    system.stop(pipe)
    probe1.expectTerminated(pipe)
  }

  test("failed handshake") {
    val pipe = system.actorOf(Props[MyPipe])
    val probe1 = TestProbe()
    val probe2 = TestProbe()
<<<<<<< HEAD
    val initiator = TestFSMRef(new TransportHandler(Initiator.s, Some(Initiator.s.pub), pipe, true, (conn, _, _) => probe1.ref, TransportHandler.Noop))
    val responder = TestFSMRef(new TransportHandler(Responder.s, None, pipe, false, (conn, _, _) => probe2.ref, TransportHandler.Noop))
=======
    val supervisor = TestActorRef(Props(new MySupervisor()))
    val initiator = TestFSMRef(new TransportHandler(Initiator.s, Some(Initiator.s.pub), pipe, true, (conn, _) => probe1.ref, TransportHandler.Noop), supervisor)
    val responder = TestFSMRef(new TransportHandler(Responder.s, None, pipe, false, (conn, _) => probe2.ref, TransportHandler.Noop), supervisor)
    probe1.watch(initiator)
>>>>>>> 0d4a117f
    pipe ! (initiator, responder)

    probe1.expectTerminated(initiator, 3 seconds)
  }

  test("key rotation") {

    /*
    name: transport-message test
    ck=0x919219dbb2920afa8db80f9a51787a840bcf111ed8d588caf9ab4be716e42b01
    sk=0x969ab31b4d288cedf6218839b27a3e2140827047f2c0f01bf5c04435d43511a9
    rk=0xbb9020b8965f4df047e07f955f3c4b88418984aadc5cdb35096b9ea8fa5c3442
    # encrypt l: cleartext=0x0005, AD=NULL, sn=0x000000000000000000000000, sk=0x969ab31b4d288cedf6218839b27a3e2140827047f2c0f01bf5c04435d43511a9 => 0xcf2b30ddf0cf3f80e7c35a6e6730b59fe802
    # encrypt m: cleartext=0x68656c6c6f, AD=NULL, sn=0x000000000100000000000000, sk=0x969ab31b4d288cedf6218839b27a3e2140827047f2c0f01bf5c04435d43511a9 => 0x473180f396d88a8fb0db8cbcf25d2f214cf9ea1d95
    output 0: 0xcf2b30ddf0cf3f80e7c35a6e6730b59fe802473180f396d88a8fb0db8cbcf25d2f214cf9ea1d95
    # encrypt l: cleartext=0x0005, AD=NULL, sn=0x000000000200000000000000, sk=0x969ab31b4d288cedf6218839b27a3e2140827047f2c0f01bf5c04435d43511a9 => 0x72887022101f0b6753e0c7de21657d35a4cb
    # encrypt m: cleartext=0x68656c6c6f, AD=NULL, sn=0x000000000300000000000000, sk=0x969ab31b4d288cedf6218839b27a3e2140827047f2c0f01bf5c04435d43511a9 => 0x2a1f5cde2650528bbc8f837d0f0d7ad833b1a256a1
    output 1: 0x72887022101f0b6753e0c7de21657d35a4cb2a1f5cde2650528bbc8f837d0f0d7ad833b1a256a1
    # 0xcc2c6e467efc8067720c2d09c139d1f77731893aad1defa14f9bf3c48d3f1d31, 0x3fbdc101abd1132ca3a0ae34a669d8d9ba69a587e0bb4ddd59524541cf4813d8 = HKDF(0x919219dbb2920afa8db80f9a51787a840bcf111ed8d588caf9ab4be716e42b01, 0x969ab31b4d288cedf6218839b27a3e2140827047f2c0f01bf5c04435d43511a9)
    # 0xcc2c6e467efc8067720c2d09c139d1f77731893aad1defa14f9bf3c48d3f1d31, 0x3fbdc101abd1132ca3a0ae34a669d8d9ba69a587e0bb4ddd59524541cf4813d8 = HKDF(0x919219dbb2920afa8db80f9a51787a840bcf111ed8d588caf9ab4be716e42b01, 0x969ab31b4d288cedf6218839b27a3e2140827047f2c0f01bf5c04435d43511a9)
    output 500: 0x178cb9d7387190fa34db9c2d50027d21793c9bc2d40b1e14dcf30ebeeeb220f48364f7a4c68bf8
    output 501: 0x1b186c57d44eb6de4c057c49940d79bb838a145cb528d6e8fd26dbe50a60ca2c104b56b60e45bd
    # 0x728366ed68565dc17cf6dd97330a859a6a56e87e2beef3bd828a4c4a54d8df06, 0x9e0477f9850dca41e42db0e4d154e3a098e5a000d995e421849fcd5df27882bd = HKDF(0xcc2c6e467efc8067720c2d09c139d1f77731893aad1defa14f9bf3c48d3f1d31, 0x3fbdc101abd1132ca3a0ae34a669d8d9ba69a587e0bb4ddd59524541cf4813d8)
    # 0x728366ed68565dc17cf6dd97330a859a6a56e87e2beef3bd828a4c4a54d8df06, 0x9e0477f9850dca41e42db0e4d154e3a098e5a000d995e421849fcd5df27882bd = HKDF(0xcc2c6e467efc8067720c2d09c139d1f77731893aad1defa14f9bf3c48d3f1d31, 0x3fbdc101abd1132ca3a0ae34a669d8d9ba69a587e0bb4ddd59524541cf4813d8)
    output 1000: 0x4a2f3cc3b5e78ddb83dcb426d9863d9d9a723b0337c89dd0b005d89f8d3c05c52b76b29b740f09
    output 1001: 0x2ecd8c8a5629d0d02ab457a0fdd0f7b90a192cd46be5ecb6ca570bfc5e268338b1a16cf4ef2d36
    */
    val ck = BinaryData("0x919219dbb2920afa8db80f9a51787a840bcf111ed8d588caf9ab4be716e42b01")
    val sk = BinaryData("0x969ab31b4d288cedf6218839b27a3e2140827047f2c0f01bf5c04435d43511a9")
    val rk = BinaryData("0xbb9020b8965f4df047e07f955f3c4b88418984aadc5cdb35096b9ea8fa5c3442")
    val enc = ExtendedCipherState(CipherState(sk, Chacha20Poly1305CipherFunctions), ck)
    val dec = ExtendedCipherState(CipherState(rk, Chacha20Poly1305CipherFunctions), ck)

    @tailrec
    def loop(cs: CipherState, count: Int, acc: Vector[BinaryData] = Vector.empty[BinaryData]): Vector[BinaryData] = {
      if (count == 0) acc else {
        val (cs1, ciphertext) = TransportHandler.encrypt(cs, "hello".getBytes())
        loop(cs1, count - 1, acc :+ ciphertext)
      }
    }

    val ciphertexts = loop(enc, 1002)
    assert(ciphertexts(0) === BinaryData("0xcf2b30ddf0cf3f80e7c35a6e6730b59fe802473180f396d88a8fb0db8cbcf25d2f214cf9ea1d95"))
    assert(ciphertexts(1) === BinaryData("0x72887022101f0b6753e0c7de21657d35a4cb2a1f5cde2650528bbc8f837d0f0d7ad833b1a256a1"))
    assert(ciphertexts(500) === BinaryData("0x178cb9d7387190fa34db9c2d50027d21793c9bc2d40b1e14dcf30ebeeeb220f48364f7a4c68bf8"))
    assert(ciphertexts(501) === BinaryData("0x1b186c57d44eb6de4c057c49940d79bb838a145cb528d6e8fd26dbe50a60ca2c104b56b60e45bd"))
    assert(ciphertexts(1000) === BinaryData("0x4a2f3cc3b5e78ddb83dcb426d9863d9d9a723b0337c89dd0b005d89f8d3c05c52b76b29b740f09"))
    assert(ciphertexts(1001) === BinaryData("0x2ecd8c8a5629d0d02ab457a0fdd0f7b90a192cd46be5ecb6ca570bfc5e268338b1a16cf4ef2d36"))
  }
}

object TransportHandlerSpec {

  class MyPipe extends Actor with Stash {

    def receive = {
      case (a: ActorRef, b: ActorRef) =>
        unstashAll()
        context watch a
        context watch b
        context become ready(a, b)

      case msg => stash()
    }

    def ready(a: ActorRef, b: ActorRef): Receive = {
      case Write(data, ack) if sender() == a => b forward Received(data)
      case Write(data, ack) if sender() == b => a forward Received(data)
      case Terminated(actor) if actor == a || actor == b => context stop self
      case msg if sender() == a => b forward msg
      case msg if sender() == b => a forward msg
    }
  }

  class MyPipeSplitter extends Actor with Stash {

    def receive = {
      case (a: ActorRef, b: ActorRef) =>
        unstashAll()
        context watch a
        context watch b
        context become ready(a, b)

      case msg => stash()
    }

    def ready(a: ActorRef, b: ActorRef): Receive = {
      case Write(data, ack) if sender() == a =>
        val (chunk1, chunk2) = data.splitAt(data.length / 2)
        b forward Received(chunk1)
        b forward Received(chunk2)
      case Write(data, ack) if sender() == b =>
        val (chunk1, chunk2) = data.splitAt(data.length / 2)
        a forward Received(chunk1)
        a forward Received(chunk2)
      case Terminated(actor) if actor == a || actor == b => context stop self
      case msg if sender() == a => b forward msg
      case msg if sender() == b => a forward msg
    }
  }

  // custom supervisor that will stop an actor if it fails
  class MySupervisor extends Actor {
    override def supervisorStrategy: SupervisorStrategy = OneForOneStrategy() {
      case _ => SupervisorStrategy.stop
    }

    def receive = {
      case _ => ()
    }
  }

}<|MERGE_RESOLUTION|>--- conflicted
+++ resolved
@@ -116,15 +116,10 @@
     val pipe = system.actorOf(Props[MyPipe])
     val probe1 = TestProbe()
     val probe2 = TestProbe()
-<<<<<<< HEAD
-    val initiator = TestFSMRef(new TransportHandler(Initiator.s, Some(Initiator.s.pub), pipe, true, (conn, _, _) => probe1.ref, TransportHandler.Noop))
-    val responder = TestFSMRef(new TransportHandler(Responder.s, None, pipe, false, (conn, _, _) => probe2.ref, TransportHandler.Noop))
-=======
     val supervisor = TestActorRef(Props(new MySupervisor()))
-    val initiator = TestFSMRef(new TransportHandler(Initiator.s, Some(Initiator.s.pub), pipe, true, (conn, _) => probe1.ref, TransportHandler.Noop), supervisor)
-    val responder = TestFSMRef(new TransportHandler(Responder.s, None, pipe, false, (conn, _) => probe2.ref, TransportHandler.Noop), supervisor)
+    val initiator = TestFSMRef(new TransportHandler(Initiator.s, Some(Initiator.s.pub), pipe, true, (conn, _, _) => probe1.ref, TransportHandler.Noop), supervisor)
+    val responder = TestFSMRef(new TransportHandler(Responder.s, None, pipe, false, (conn, _, _) => probe2.ref, TransportHandler.Noop), supervisor)
     probe1.watch(initiator)
->>>>>>> 0d4a117f
     pipe ! (initiator, responder)
 
     probe1.expectTerminated(initiator, 3 seconds)
