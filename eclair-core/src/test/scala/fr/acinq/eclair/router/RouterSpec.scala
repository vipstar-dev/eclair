--- conflicted
+++ resolved
@@ -18,8 +18,6 @@
 
 import akka.actor.Status.Failure
 import akka.testkit.TestProbe
-import fr.acinq.bitcoin.Block
-import fr.acinq.bitcoin.Crypto.PrivateKey
 import fr.acinq.bitcoin.Crypto.PublicKey
 import fr.acinq.bitcoin.Script.{pay2wsh, write}
 import fr.acinq.bitcoin.{Block, Transaction, TxOut}
@@ -78,7 +76,6 @@
     router ! PeerRoutingMessage(null, remoteNodeId, update_ax)
     router ! PeerRoutingMessage(null, remoteNodeId, update_ay)
     router ! PeerRoutingMessage(null, remoteNodeId, update_az)
-<<<<<<< HEAD
     //    watcher.expectMsg(ValidateRequest(chan_ac))
     //    watcher.expectMsg(ValidateRequest(chan_ax))
     //    watcher.expectMsg(ValidateRequest(chan_ay))
@@ -91,20 +88,6 @@
     watcher.expectNoMsg(1 second)
 
     //eventListener.expectMsg(ChannelsDiscovered(SingleChannelDiscovered(chan_ac, Satoshi(1000000)) :: Nil))
-=======
-    watcher.expectMsg(ValidateRequest(chan_ac))
-    watcher.expectMsg(ValidateRequest(chan_ax))
-    watcher.expectMsg(ValidateRequest(chan_ay))
-    watcher.expectMsg(ValidateRequest(chan_az))
-    watcher.send(router, ValidateResult(chan_ac, Right(Transaction(version = 0, txIn = Nil, txOut = TxOut(1000000 sat, write(pay2wsh(Scripts.multiSig2of2(funding_a, funding_c)))) :: Nil, lockTime = 0), UtxoStatus.Unspent)))
-    watcher.send(router, ValidateResult(chan_ax, Left(new RuntimeException(s"funding tx not found"))))
-    watcher.send(router, ValidateResult(chan_ay, Right(Transaction(version = 0, txIn = Nil, txOut = TxOut(1000000 sat, write(pay2wsh(Scripts.multiSig2of2(funding_a, randomKey.publicKey)))) :: Nil, lockTime = 0), UtxoStatus.Unspent)))
-    watcher.send(router, ValidateResult(chan_az, Right(Transaction(version = 0, txIn = Nil, txOut = TxOut(1000000 sat, write(pay2wsh(Scripts.multiSig2of2(funding_a, priv_funding_z.publicKey)))) :: Nil, lockTime = 0), UtxoStatus.Spent(spendingTxConfirmed = true))))
-    watcher.expectMsgType[WatchSpentBasic]
-    watcher.expectNoMsg(1 second)
-
-    eventListener.expectMsg(ChannelsDiscovered(SingleChannelDiscovered(chan_ac, 1000000 sat) :: Nil))
->>>>>>> e0461ae0
   }
 
   test("properly announce lost channels and nodes") { fixture =>
