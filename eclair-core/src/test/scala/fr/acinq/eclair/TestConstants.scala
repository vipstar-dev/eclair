--- conflicted
+++ resolved
@@ -104,16 +104,10 @@
 
     def channelParams = Channel.makeChannelParams(
       nodeParams = nodeParams,
-<<<<<<< HEAD
-      defaultFinalScriptPubKey = Script.write(Script.pay2wpkh(PrivateKey(randomBytes32, compressed = true).publicKey)),
+      defaultFinalScriptPubKey = Script.write(Script.pay2wpkh(PrivateKey(randomBytes32).publicKey)),
       fundingSatoshis,
       Left(KeyPath(Seq(1, 2, 3, 4L)))
     ).copy(
-=======
-      defaultFinalScriptPubKey = Script.write(Script.pay2wpkh(PrivateKey(randomBytes32).publicKey)),
-      isFunder = true,
-      fundingSatoshis).copy(
->>>>>>> cb1196cf
       channelReserveSatoshis = 10000 // Bob will need to keep that much satoshis as direct payment
     )
   }
@@ -175,16 +169,10 @@
 
     def channelParams = Channel.makeChannelParams(
       nodeParams = nodeParams,
-<<<<<<< HEAD
-      defaultFinalScriptPubKey = Script.write(Script.pay2wpkh(PrivateKey(randomBytes32, compressed = true).publicKey)),
+      defaultFinalScriptPubKey = Script.write(Script.pay2wpkh(PrivateKey(randomBytes32).publicKey)),
       fundingSatoshis,
       Right(KeyPathFundee(KeyPath(Seq(1, 2, 3, 4L)), KeyPath(Seq(1, 2, 3, 4L))))
     ).copy(
-=======
-      defaultFinalScriptPubKey = Script.write(Script.pay2wpkh(PrivateKey(randomBytes32).publicKey)),
-      isFunder = false,
-      fundingSatoshis).copy(
->>>>>>> cb1196cf
       channelReserveSatoshis = 20000 // Alice will need to keep that much satoshis as direct payment
     )
   }
