/*
 * Copyright 2019 ACINQ SAS
 *
 * Licensed under the Apache License, Version 2.0 (the "License");
 * you may not use this file except in compliance with the License.
 * You may obtain a copy of the License at
 *
 *     http://www.apache.org/licenses/LICENSE-2.0
 *
 * Unless required by applicable law or agreed to in writing, software
 * distributed under the License is distributed on an "AS IS" BASIS,
 * WITHOUT WARRANTIES OR CONDITIONS OF ANY KIND, either express or implied.
 * See the License for the specific language governing permissions and
 * limitations under the License.
 */

package fr.acinq.eclair.blockchain.bitcoind

import akka.actor.ActorSystem
import akka.actor.Status.Failure
import akka.pattern.pipe
import akka.testkit.{TestKit, TestProbe}
import com.typesafe.config.ConfigFactory
import fr.acinq.bitcoin.{Block, ByteVector32, MilliBtc, OutPoint, Satoshi, Script, Transaction, TxIn, TxOut}
import fr.acinq.eclair.blockchain._
import fr.acinq.eclair.blockchain.bitcoind.BitcoinCoreWallet.FundTransactionResponse
import fr.acinq.eclair.blockchain.bitcoind.rpc.{BasicBitcoinJsonRPCClient, JsonRPCError}
import fr.acinq.eclair.transactions.Scripts
import fr.acinq.eclair.{LongToBtcAmount, addressToPublicKeyScript, randomKey}
import grizzled.slf4j.Logging
import org.json4s.JsonAST._
import org.json4s.{DefaultFormats, JString}
import org.scalatest.{BeforeAndAfterAll, FunSuiteLike}

import scala.collection.JavaConversions._
import scala.concurrent.ExecutionContext.Implicits.global
import scala.concurrent.duration._
import scala.concurrent.{ExecutionContext, Future}
import scala.util.{Random, Try}


class BitcoinCoreWalletSpec extends TestKit(ActorSystem("test")) with BitcoindService with FunSuiteLike with BeforeAndAfterAll with Logging {

  val commonConfig = ConfigFactory.parseMap(Map(
    "eclair.chain" -> "regtest",
    "eclair.spv" -> false,
    "eclair.server.public-ips.1" -> "localhost",
    "eclair.bitcoind.port" -> bitcoindPort,
    "eclair.bitcoind.rpcport" -> bitcoindRpcPort,
    "eclair.router-broadcast-interval" -> "2 second",
    "eclair.auto-reconnect" -> false))
  val config = ConfigFactory.load(commonConfig).getConfig("eclair")

  val walletPassword = Random.alphanumeric.take(8).mkString

  implicit val formats = DefaultFormats.withBigDecimal

  override def beforeAll(): Unit = {
    startBitcoind()
  }

  override def afterAll(): Unit = {
    stopBitcoind()
  }

  test("wait bitcoind ready") {
    waitForBitcoindReady()
  }

  test("absence of rounding") {
    val hexIn = "020000000001404b4c0000000000220020822eb4234126c5fc84910e51a161a9b7af94eb67a2344f7031db247e0ecc2f9200000000"
    val hexOut = "02000000013361e994f6bd5cbe9dc9e8cb3acdc12bc1510a3596469d9fc03cfddd71b223720000000000feffffff02c821354a00000000160014b6aa25d6f2a692517f2cf1ad55f243a5ba672cac404b4c0000000000220020822eb4234126c5fc84910e51a161a9b7af94eb67a2344f7031db247e0ecc2f9200000000"

    0 to 9 foreach { satoshi =>

      val apiAmount = JDecimal(BigDecimal(s"0.0000000$satoshi"))

      val bitcoinClient = new BasicBitcoinJsonRPCClient(
        user = config.getString("bitcoind.rpcuser"),
        password = config.getString("bitcoind.rpcpassword"),
        host = config.getString("bitcoind.host"),
        port = config.getInt("bitcoind.rpcport")) {

        override def invoke(method: String, params: Any*)(implicit ec: ExecutionContext): Future[JValue] = method match {
          case "getbalance" => Future(apiAmount)
          case "fundrawtransaction" => Future(JObject(List("hex" -> JString(hexOut), "changepos" -> JInt(1), "fee" -> apiAmount)))
          case _ => Future.failed(new RuntimeException(s"Test BasicBitcoinJsonRPCClient: method $method is not supported"))
        }
      }

      val wallet = new BitcoinCoreWallet(bitcoinClient)

      val sender = TestProbe()

      wallet.getBalance.pipeTo(sender.ref)
      assert(sender.expectMsgType[Satoshi] == Satoshi(satoshi))

      wallet.fundTransaction(hexIn, false, 250).pipeTo(sender.ref)
      val FundTransactionResponse(_, _, fee) = sender.expectMsgType[FundTransactionResponse]
      assert(fee == Satoshi(satoshi))
    }
  }

  test("handle errors when signing transactions") {
    val bitcoinClient = new BasicBitcoinJsonRPCClient(
      user = config.getString("bitcoind.rpcuser"),
      password = config.getString("bitcoind.rpcpassword"),
      host = config.getString("bitcoind.host"),
      port = config.getInt("bitcoind.rpcport"))
    val wallet = new BitcoinCoreWallet(bitcoinClient)

    val sender = TestProbe()

    // create a transaction that spends UTXOs that don't exist
    wallet.getFinalAddress.pipeTo(sender.ref)
    val address = sender.expectMsgType[String]
    val unknownTxids = Seq(
      ByteVector32.fromValidHex("01" * 32),
      ByteVector32.fromValidHex("02" * 32),
      ByteVector32.fromValidHex("03" * 32)
    )
    val unsignedTx = Transaction(version = 2,
      txIn = Seq(
        TxIn(OutPoint(unknownTxids(0), 0), signatureScript = Nil, sequence = TxIn.SEQUENCE_FINAL),
        TxIn(OutPoint(unknownTxids(1), 0), signatureScript = Nil, sequence = TxIn.SEQUENCE_FINAL),
        TxIn(OutPoint(unknownTxids(2), 0), signatureScript = Nil, sequence = TxIn.SEQUENCE_FINAL)
      ),
      txOut = TxOut(1000000 sat, addressToPublicKeyScript(address, Block.RegtestGenesisBlock.hash)) :: Nil,
      lockTime = 0)

    // signing it should fail, and the error message should contain the txids of the UTXOs that could not be used
    wallet.signTransaction(unsignedTx).pipeTo(sender.ref)
    val Failure(JsonRPCError(error)) = sender.expectMsgType[Failure]
    unknownTxids.foreach(id => assert(error.message.contains(id.toString())))
  }

  test("create/commit/rollback funding txes") {
    val bitcoinClient = new BasicBitcoinJsonRPCClient(
      user = config.getString("bitcoind.rpcuser"),
      password = config.getString("bitcoind.rpcpassword"),
      host = config.getString("bitcoind.host"),
      port = config.getInt("bitcoind.rpcport"))
    val wallet = new BitcoinCoreWallet(bitcoinClient)

    val sender = TestProbe()

    wallet.getBalance.pipeTo(sender.ref)
<<<<<<< HEAD
    //val foo = sender.receiveOne(2 seconds)
    assert(sender.expectMsgType[Satoshi] > Satoshi(0))
=======
    assert(sender.expectMsgType[Satoshi] > 0.sat)
>>>>>>> e0461ae0

    wallet.getFinalAddress.pipeTo(sender.ref)
    val address = sender.expectMsgType[String]
    assert(Try(addressToPublicKeyScript(address, Block.RegtestGenesisBlock.hash)).isSuccess)

    val fundingTxes = for (i <- 0 to 3) yield {
      val pubkeyScript = Script.write(Script.pay2wsh(Scripts.multiSig2of2(randomKey.publicKey, randomKey.publicKey)))
      wallet.makeFundingTx(pubkeyScript, MilliBtc(50), 249).pipeTo(sender.ref)
      assert(sender.expectMsgType[Failure].cause.asInstanceOf[JsonRPCError].error.message.contains("Transaction too large for fee policy"))
      wallet.makeFundingTx(pubkeyScript, MilliBtc(50), 250).pipeTo(sender.ref)
      val MakeFundingTxResponse(fundingTx, _, _) = sender.expectMsgType[MakeFundingTxResponse]
      fundingTx
    }

    sender.send(bitcoincli, BitcoinReq("listlockunspent"))
    assert(sender.expectMsgType[JValue](10 seconds).children.size === 4)

    wallet.commit(fundingTxes(0)).pipeTo(sender.ref)
    assert(sender.expectMsgType[Boolean])

    wallet.rollback(fundingTxes(1)).pipeTo(sender.ref)
    assert(sender.expectMsgType[Boolean])

    wallet.commit(fundingTxes(2)).pipeTo(sender.ref)
    assert(sender.expectMsgType[Boolean])

    wallet.rollback(fundingTxes(3)).pipeTo(sender.ref)
    assert(sender.expectMsgType[Boolean])

    sender.send(bitcoincli, BitcoinReq("getrawtransaction", fundingTxes(0).txid.toString()))
    assert(sender.expectMsgType[JString](10 seconds).s === fundingTxes(0).toString())

    sender.send(bitcoincli, BitcoinReq("getrawtransaction", fundingTxes(2).txid.toString()))
    assert(sender.expectMsgType[JString](10 seconds).s === fundingTxes(2).toString())

    // NB: from 0.17.0 on bitcoin core will clear locks when a tx is published
    sender.send(bitcoincli, BitcoinReq("listlockunspent"))
    assert(sender.expectMsgType[JValue](10 seconds).children.size === 0)
  }

  test("encrypt wallet") {
    val sender = TestProbe()
    sender.send(bitcoincli, BitcoinReq("encryptwallet", walletPassword))
    stopBitcoind()
    startBitcoind()
    waitForBitcoindReady()
  }

  test("unlock failed funding txes") {
    val bitcoinClient = new BasicBitcoinJsonRPCClient(
      user = config.getString("bitcoind.rpcuser"),
      password = config.getString("bitcoind.rpcpassword"),
      host = config.getString("bitcoind.host"),
      port = config.getInt("bitcoind.rpcport"))
    val wallet = new BitcoinCoreWallet(bitcoinClient)

    val sender = TestProbe()

    wallet.getBalance.pipeTo(sender.ref)
    assert(sender.expectMsgType[Satoshi] > 0.sat)

    wallet.getFinalAddress.pipeTo(sender.ref)
    val address = sender.expectMsgType[String]
    assert(Try(addressToPublicKeyScript(address, Block.RegtestGenesisBlock.hash)).isSuccess)

    sender.send(bitcoincli, BitcoinReq("listlockunspent"))
    assert(sender.expectMsgType[JValue](10 seconds).children.size === 0)

    val pubkeyScript = Script.write(Script.pay2wsh(Scripts.multiSig2of2(randomKey.publicKey, randomKey.publicKey)))
    wallet.makeFundingTx(pubkeyScript, MilliBtc(50), 10000).pipeTo(sender.ref)
    val error = sender.expectMsgType[Failure].cause.asInstanceOf[JsonRPCError].error
    assert(error.message.contains("Please enter the wallet passphrase with walletpassphrase first"))

    sender.send(bitcoincli, BitcoinReq("listlockunspent"))
    assert(sender.expectMsgType[JValue](10 seconds).children.size === 0)

    sender.send(bitcoincli, BitcoinReq("walletpassphrase", walletPassword, 10))
    sender.expectMsgType[JValue]

    wallet.makeFundingTx(pubkeyScript, MilliBtc(50), 10000).pipeTo(sender.ref)
    val MakeFundingTxResponse(fundingTx, _, _) = sender.expectMsgType[MakeFundingTxResponse]

    wallet.commit(fundingTx).pipeTo(sender.ref)
    assert(sender.expectMsgType[Boolean])

    wallet.getBalance.pipeTo(sender.ref)
    assert(sender.expectMsgType[Satoshi] > 0.sat)
  }

  test("detect if tx has been doublespent") {
    val bitcoinClient = new BasicBitcoinJsonRPCClient(
      user = config.getString("bitcoind.rpcuser"),
      password = config.getString("bitcoind.rpcpassword"),
      host = config.getString("bitcoind.host"),
      port = config.getInt("bitcoind.rpcport"))
    val wallet = new BitcoinCoreWallet(bitcoinClient)

    val sender = TestProbe()

    // first let's create a tx
    val address = "n2YKngjUp139nkjKvZGnfLRN6HzzYxJsje"
    bitcoinClient.invoke("createrawtransaction", Array.empty, Map(address -> 6)).pipeTo(sender.ref)
    val JString(noinputTx1) = sender.expectMsgType[JString]
    bitcoinClient.invoke("fundrawtransaction", noinputTx1).pipeTo(sender.ref)
    val json = sender.expectMsgType[JValue]
    val JString(unsignedtx1) = json \ "hex"
    bitcoinClient.invoke("signrawtransactionwithwallet", unsignedtx1).pipeTo(sender.ref)
    val JString(signedTx1) = sender.expectMsgType[JValue] \ "hex"
    val tx1 = Transaction.read(signedTx1)
    // let's then generate another tx that double spends the first one
    val inputs = tx1.txIn.map(txIn => Map("txid" -> txIn.outPoint.txid.toString, "vout" -> txIn.outPoint.index)).toArray
    bitcoinClient.invoke("createrawtransaction", inputs, Map(address -> tx1.txOut.map(_.amount).sum.toLong * 1.0 / 1e8)).pipeTo(sender.ref)
    val JString(unsignedtx2) = sender.expectMsgType[JValue]
    bitcoinClient.invoke("signrawtransactionwithwallet", unsignedtx2).pipeTo(sender.ref)
    val JString(signedTx2) = sender.expectMsgType[JValue] \ "hex"
    val tx2 = Transaction.read(signedTx2)

    // test starts here

    // tx1/tx2 haven't been published, so tx1 isn't double spent
    wallet.doubleSpent(tx1).pipeTo(sender.ref)
    sender.expectMsg(false)
    // let's publish tx2
    bitcoinClient.invoke("sendrawtransaction", tx2.toString).pipeTo(sender.ref)
    val JString(_) = sender.expectMsgType[JValue]
    // tx2 hasn't been confirmed so tx1 is still not considered double-spent
    wallet.doubleSpent(tx1).pipeTo(sender.ref)
    sender.expectMsg(false)
    // let's confirm tx2
    sender.send(bitcoincli, BitcoinReq("generate", 1))
    sender.expectMsgType[JValue](10 seconds)
    // this time tx1 has been double spent
    wallet.doubleSpent(tx1).pipeTo(sender.ref)
    sender.expectMsg(true)
  }

}<|MERGE_RESOLUTION|>--- conflicted
+++ resolved
@@ -53,7 +53,7 @@
 
   val walletPassword = Random.alphanumeric.take(8).mkString
 
-  implicit val formats = DefaultFormats.withBigDecimal
+  implicit val formats = DefaultFormats
 
   override def beforeAll(): Unit = {
     startBitcoind()
@@ -145,12 +145,7 @@
     val sender = TestProbe()
 
     wallet.getBalance.pipeTo(sender.ref)
-<<<<<<< HEAD
-    //val foo = sender.receiveOne(2 seconds)
-    assert(sender.expectMsgType[Satoshi] > Satoshi(0))
-=======
     assert(sender.expectMsgType[Satoshi] > 0.sat)
->>>>>>> e0461ae0
 
     wallet.getFinalAddress.pipeTo(sender.ref)
     val address = sender.expectMsgType[String]
