/*
 * Copyright 2018 ACINQ SAS
 *
 * Licensed under the Apache License, Version 2.0 (the "License");
 * you may not use this file except in compliance with the License.
 * You may obtain a copy of the License at
 *
 *     http://www.apache.org/licenses/LICENSE-2.0
 *
 * Unless required by applicable law or agreed to in writing, software
 * distributed under the License is distributed on an "AS IS" BASIS,
 * WITHOUT WARRANTIES OR CONDITIONS OF ANY KIND, either express or implied.
 * See the License for the specific language governing permissions and
 * limitations under the License.
 */

package fr.acinq.eclair.db.sqlite

import java.sql.Connection

import fr.acinq.bitcoin.{ByteVector32, Crypto, Satoshi}
import fr.acinq.bitcoin.Crypto.PublicKey
import fr.acinq.eclair.ShortChannelId
import fr.acinq.eclair.db.NetworkDb
<<<<<<< HEAD
import fr.acinq.eclair.router.Announcements
import fr.acinq.eclair.wire.LightningMessageCodecs.nodeAnnouncementCodec
import fr.acinq.eclair.wire.{ChannelAnnouncement, ChannelUpdate, NodeAnnouncement}
import scodec.bits.ByteVector

import scala.collection.immutable.Queue
=======
import fr.acinq.eclair.router.PublicChannel
import fr.acinq.eclair.wire.LightningMessageCodecs.{channelAnnouncementCodec, channelUpdateCodec, nodeAnnouncementCodec}
import fr.acinq.eclair.wire.{ChannelAnnouncement, ChannelUpdate, NodeAnnouncement}
import grizzled.slf4j.Logging
>>>>>>> ee1f3a54

import scala.collection.immutable.SortedMap

class SqliteNetworkDb(sqlite: Connection) extends NetworkDb with Logging {

  import SqliteUtils._
  import SqliteUtils.ExtendedResultSet._

  val DB_NAME = "network"
  val CURRENT_VERSION = 2

  using(sqlite.createStatement()) { statement =>
    getVersion(statement, DB_NAME, CURRENT_VERSION) match {
      case 1 =>
        // channel_update are cheap to retrieve, so let's just wipe them out and they'll get resynced
        statement.execute("PRAGMA foreign_keys = ON")
        logger.warn("migrating network db version 1->2")
        statement.executeUpdate("ALTER TABLE channels RENAME COLUMN data TO channel_announcement")
        statement.executeUpdate("ALTER TABLE channels ADD COLUMN channel_update_1 BLOB NULL")
        statement.executeUpdate("ALTER TABLE channels ADD COLUMN channel_update_2 BLOB NULL")
        statement.executeUpdate("DROP TABLE channel_updates")
        statement.execute("PRAGMA foreign_keys = OFF")
        setVersion(statement, DB_NAME, CURRENT_VERSION)
        logger.warn("migration complete")
      case 2 => () // nothing to do
      case unknown => throw new IllegalArgumentException(s"unknown version $unknown for network db")
    }
    statement.executeUpdate("CREATE TABLE IF NOT EXISTS nodes (node_id BLOB NOT NULL PRIMARY KEY, data BLOB NOT NULL)")
<<<<<<< HEAD
    statement.executeUpdate("CREATE TABLE IF NOT EXISTS channels (short_channel_id INTEGER NOT NULL PRIMARY KEY, node_id_1 BLOB NOT NULL, node_id_2 BLOB NOT NULL)")
    statement.executeUpdate("CREATE TABLE IF NOT EXISTS channel_updates (short_channel_id INTEGER NOT NULL, node_flag INTEGER NOT NULL, timestamp INTEGER NOT NULL, flags BLOB NOT NULL, cltv_expiry_delta INTEGER NOT NULL, htlc_minimum_msat INTEGER NOT NULL, fee_base_msat INTEGER NOT NULL, fee_proportional_millionths INTEGER NOT NULL, htlc_maximum_msat INTEGER, PRIMARY KEY(short_channel_id, node_flag), FOREIGN KEY(short_channel_id) REFERENCES channels(short_channel_id))")
    statement.executeUpdate("CREATE INDEX IF NOT EXISTS channel_updates_idx ON channel_updates(short_channel_id)")
=======
    statement.executeUpdate("CREATE TABLE IF NOT EXISTS channels (short_channel_id INTEGER NOT NULL PRIMARY KEY, txid STRING NOT NULL, channel_announcement BLOB NOT NULL, capacity_sat INTEGER NOT NULL, channel_update_1 BLOB NULL, channel_update_2 BLOB NULL)")
>>>>>>> ee1f3a54
    statement.executeUpdate("CREATE TABLE IF NOT EXISTS pruned (short_channel_id INTEGER NOT NULL PRIMARY KEY)")
  }

  override def addNode(n: NodeAnnouncement): Unit = {
    using(sqlite.prepareStatement("INSERT OR IGNORE INTO nodes VALUES (?, ?)")) { statement =>
      statement.setBytes(1, n.nodeId.toBin.toArray)
      statement.setBytes(2, nodeAnnouncementCodec.encode(n).require.toByteArray)
      statement.executeUpdate()
    }
  }

  override def updateNode(n: NodeAnnouncement): Unit = {
    using(sqlite.prepareStatement("UPDATE nodes SET data=? WHERE node_id=?")) { statement =>
      statement.setBytes(1, nodeAnnouncementCodec.encode(n).require.toByteArray)
      statement.setBytes(2, n.nodeId.toBin.toArray)
      statement.executeUpdate()
    }
  }

  override def removeNode(nodeId: Crypto.PublicKey): Unit = {
    using(sqlite.prepareStatement("DELETE FROM nodes WHERE node_id=?")) { statement =>
      statement.setBytes(1, nodeId.toBin.toArray)
      statement.executeUpdate()
    }
  }

  override def listNodes(): Seq[NodeAnnouncement] = {
    using(sqlite.createStatement()) { statement =>
      val rs = statement.executeQuery("SELECT data FROM nodes")
      codecSequence(rs, nodeAnnouncementCodec)
    }
  }

  override def addChannel(c: ChannelAnnouncement, txid: ByteVector32, capacity: Satoshi): Unit = {
<<<<<<< HEAD
    using(sqlite.prepareStatement("INSERT OR IGNORE INTO channels VALUES (?, ?, ?)")) { statement =>
=======
    using(sqlite.prepareStatement("INSERT OR IGNORE INTO channels VALUES (?, ?, ?, ?, NULL, NULL)")) { statement =>
>>>>>>> ee1f3a54
      statement.setLong(1, c.shortChannelId.toLong)
      statement.setBytes(2, c.nodeId1.value.toBin(false).toArray) // we store uncompressed public keys
      statement.setBytes(3, c.nodeId2.value.toBin(false).toArray)
      statement.executeUpdate()
    }
  }

  override def updateChannel(u: ChannelUpdate): Unit = {
    val column = if (u.isNode1) "channel_update_1" else "channel_update_2"
    using(sqlite.prepareStatement(s"UPDATE channels SET $column=? WHERE short_channel_id=?")) { statement =>
      statement.setBytes(1, channelUpdateCodec.encode(u).require.toByteArray)
      statement.setLong(2, u.shortChannelId.toLong)
      statement.executeUpdate()
    }
  }

  override def listChannels(): SortedMap[ShortChannelId, PublicChannel] = {
    using(sqlite.createStatement()) { statement =>
<<<<<<< HEAD
      val rs = statement.executeQuery("SELECT * FROM channels")
      var m: Map[ChannelAnnouncement, (ByteVector32, Satoshi)] = Map()
      val emptyTxid = ByteVector32.Zeroes
      val zeroCapacity = Satoshi(0)
      while (rs.next()) {
        m = m + (ChannelAnnouncement(
          nodeSignature1 = null,
          nodeSignature2 = null,
          bitcoinSignature1 = null,
          bitcoinSignature2 = null,
          features = null,
          chainHash = null,
          shortChannelId = ShortChannelId(rs.getLong("short_channel_id")),
          nodeId1 = PublicKey(PublicKey(ByteVector.view(rs.getBytes("node_id_1")), checkValid = false).value, compressed = true), // we read as uncompressed, and convert to compressed, and we don't check the validity it was already checked before
          nodeId2 = PublicKey(PublicKey(ByteVector.view(rs.getBytes("node_id_2")), checkValid = false).value, compressed = true),
          bitcoinKey1 = null,
          bitcoinKey2 = null) -> (emptyTxid, zeroCapacity))
=======
      val rs = statement.executeQuery("SELECT channel_announcement, txid, capacity_sat, channel_update_1, channel_update_2 FROM channels")
      var m = SortedMap.empty[ShortChannelId, PublicChannel]
      while (rs.next()) {
        val ann = channelAnnouncementCodec.decode(rs.getBitVectorOpt("channel_announcement").get).require.value
        val txId = ByteVector32.fromValidHex(rs.getString("txid"))
        val capacity = rs.getLong("capacity_sat")
        val channel_update_1_opt = rs.getBitVectorOpt("channel_update_1").map(channelUpdateCodec.decode(_).require.value)
        val channel_update_2_opt = rs.getBitVectorOpt("channel_update_2").map(channelUpdateCodec.decode(_).require.value)
        m = m + (ann.shortChannelId -> PublicChannel(ann, txId, Satoshi(capacity), channel_update_1_opt, channel_update_2_opt))
>>>>>>> ee1f3a54
      }
      m
    }
  }

<<<<<<< HEAD
  override def addChannelUpdate(u: ChannelUpdate): Unit = {
    using(sqlite.prepareStatement("INSERT OR IGNORE INTO channel_updates VALUES (?, ?, ?, ?, ?, ?, ?, ?, ?)")) { statement =>
      statement.setLong(1, u.shortChannelId.toLong)
      statement.setBoolean(2, Announcements.isNode1(u.channelFlags))
      statement.setLong(3, u.timestamp)
      statement.setBytes(4, Array(u.messageFlags, u.channelFlags))
      statement.setInt(5, u.cltvExpiryDelta)
      statement.setLong(6, u.htlcMinimumMsat)
      statement.setLong(7, u.feeBaseMsat)
      statement.setLong(8, u.feeProportionalMillionths)
      setNullableLong(statement, 9, u.htlcMaximumMsat)
      statement.executeUpdate()
    }
  }

  override def updateChannelUpdate(u: ChannelUpdate): Unit = {
    using(sqlite.prepareStatement("UPDATE channel_updates SET timestamp=?, flags=?, cltv_expiry_delta=?, htlc_minimum_msat=?, fee_base_msat=?, fee_proportional_millionths=?, htlc_maximum_msat=? WHERE short_channel_id=? AND node_flag=?")) { statement =>
      statement.setLong(1, u.timestamp)
      statement.setBytes(2, Array(u.messageFlags, u.channelFlags))
      statement.setInt(3, u.cltvExpiryDelta)
      statement.setLong(4, u.htlcMinimumMsat)
      statement.setLong(5, u.feeBaseMsat)
      statement.setLong(6, u.feeProportionalMillionths)
      setNullableLong(statement, 7, u.htlcMaximumMsat)
      statement.setLong(8, u.shortChannelId.toLong)
      statement.setBoolean(9, Announcements.isNode1(u.channelFlags))
      statement.executeUpdate()
    }
  }

  override def listChannelUpdates(): Seq[ChannelUpdate] = {
    using(sqlite.createStatement()) { statement =>
      val rs = statement.executeQuery("SELECT * FROM channel_updates")
      var q: Queue[ChannelUpdate] = Queue()
      while (rs.next()) {
        q = q :+ ChannelUpdate(
          signature = null,
          chainHash = null,
          shortChannelId = ShortChannelId(rs.getLong("short_channel_id")),
          timestamp = rs.getLong("timestamp"),
          messageFlags = rs.getBytes("flags")(0),
          channelFlags = rs.getBytes("flags")(1),
          cltvExpiryDelta = rs.getInt("cltv_expiry_delta"),
          htlcMinimumMsat = rs.getLong("htlc_minimum_msat"),
          feeBaseMsat = rs.getLong("fee_base_msat"),
          feeProportionalMillionths = rs.getLong("fee_proportional_millionths"),
          htlcMaximumMsat = getNullableLong(rs, "htlc_maximum_msat"))
      }
      q
=======
  override def removeChannels(shortChannelIds: Iterable[ShortChannelId]): Unit = {
    using(sqlite.createStatement) { statement =>
    shortChannelIds
      .grouped(1000) // remove channels by batch of 1000
      .foreach {group =>
        val ids = shortChannelIds.map(_.toLong).mkString(",")
        statement.executeUpdate(s"DELETE FROM channels WHERE short_channel_id IN ($ids)")
      }
>>>>>>> ee1f3a54
    }
  }

  override def addToPruned(shortChannelIds: Iterable[ShortChannelId]): Unit = {
    using(sqlite.prepareStatement("INSERT OR IGNORE INTO pruned VALUES (?)"), disableAutoCommit = true) { statement =>
      shortChannelIds.foreach(shortChannelId => {
        statement.setLong(1, shortChannelId.toLong)
        statement.addBatch()
      })
      statement.executeBatch()
    }
  }

  override def removeFromPruned(shortChannelId: ShortChannelId): Unit = {
    using(sqlite.createStatement) { statement =>
      statement.executeUpdate(s"DELETE FROM pruned WHERE short_channel_id=${shortChannelId.toLong}")
    }
  }

  override def isPruned(shortChannelId: ShortChannelId): Boolean = {
    using(sqlite.prepareStatement("SELECT short_channel_id from pruned WHERE short_channel_id=?")) { statement =>
      statement.setLong(1, shortChannelId.toLong)
      val rs = statement.executeQuery()
      rs.next()
    }
  }

  override def close(): Unit = sqlite.close
}<|MERGE_RESOLUTION|>--- conflicted
+++ resolved
@@ -18,23 +18,15 @@
 
 import java.sql.Connection
 
+import fr.acinq.bitcoin.Crypto.PublicKey
 import fr.acinq.bitcoin.{ByteVector32, Crypto, Satoshi}
-import fr.acinq.bitcoin.Crypto.PublicKey
 import fr.acinq.eclair.ShortChannelId
 import fr.acinq.eclair.db.NetworkDb
-<<<<<<< HEAD
-import fr.acinq.eclair.router.Announcements
+import fr.acinq.eclair.router.PublicChannel
 import fr.acinq.eclair.wire.LightningMessageCodecs.nodeAnnouncementCodec
 import fr.acinq.eclair.wire.{ChannelAnnouncement, ChannelUpdate, NodeAnnouncement}
+import grizzled.slf4j.Logging
 import scodec.bits.ByteVector
-
-import scala.collection.immutable.Queue
-=======
-import fr.acinq.eclair.router.PublicChannel
-import fr.acinq.eclair.wire.LightningMessageCodecs.{channelAnnouncementCodec, channelUpdateCodec, nodeAnnouncementCodec}
-import fr.acinq.eclair.wire.{ChannelAnnouncement, ChannelUpdate, NodeAnnouncement}
-import grizzled.slf4j.Logging
->>>>>>> ee1f3a54
 
 import scala.collection.immutable.SortedMap
 
@@ -52,9 +44,22 @@
         // channel_update are cheap to retrieve, so let's just wipe them out and they'll get resynced
         statement.execute("PRAGMA foreign_keys = ON")
         logger.warn("migrating network db version 1->2")
-        statement.executeUpdate("ALTER TABLE channels RENAME COLUMN data TO channel_announcement")
-        statement.executeUpdate("ALTER TABLE channels ADD COLUMN channel_update_1 BLOB NULL")
-        statement.executeUpdate("ALTER TABLE channels ADD COLUMN channel_update_2 BLOB NULL")
+        statement.executeUpdate("ALTER TABLE channels ADD COLUMN update_1_timestamp INTEGER NULL")
+        statement.executeUpdate("ALTER TABLE channels ADD COLUMN update_1_message_flags BLOB NULL")
+        statement.executeUpdate("ALTER TABLE channels ADD COLUMN update_1_channel_flags BLOB NULL")
+        statement.executeUpdate("ALTER TABLE channels ADD COLUMN update_1_cltv_expiry_delta INTEGER NULL")
+        statement.executeUpdate("ALTER TABLE channels ADD COLUMN update_1_htlc_minimum_msat INTEGER NULL")
+        statement.executeUpdate("ALTER TABLE channels ADD COLUMN update_1_fee_base_msat INTEGER NULL")
+        statement.executeUpdate("ALTER TABLE channels ADD COLUMN update_1_fee_proportional_millionths INTEGER NULL")
+        statement.executeUpdate("ALTER TABLE channels ADD COLUMN update_1_htlc_maximum_msat INTEGER NULL")
+        statement.executeUpdate("ALTER TABLE channels ADD COLUMN update_2_timestamp INTEGER NULL")
+        statement.executeUpdate("ALTER TABLE channels ADD COLUMN update_2_message_flags BLOB NULL")
+        statement.executeUpdate("ALTER TABLE channels ADD COLUMN update_2_channel_flags BLOB NULL")
+        statement.executeUpdate("ALTER TABLE channels ADD COLUMN update_2_cltv_expiry_delta INTEGER NULL")
+        statement.executeUpdate("ALTER TABLE channels ADD COLUMN update_2_htlc_minimum_msat INTEGER NULL")
+        statement.executeUpdate("ALTER TABLE channels ADD COLUMN update_2_fee_base_msat INTEGER NULL")
+        statement.executeUpdate("ALTER TABLE channels ADD COLUMN update_2_fee_proportional_millionths INTEGER NULL")
+        statement.executeUpdate("ALTER TABLE channels ADD COLUMN update_2_htlc_maximum_msat INTEGER NULL")
         statement.executeUpdate("DROP TABLE channel_updates")
         statement.execute("PRAGMA foreign_keys = OFF")
         setVersion(statement, DB_NAME, CURRENT_VERSION)
@@ -63,13 +68,9 @@
       case unknown => throw new IllegalArgumentException(s"unknown version $unknown for network db")
     }
     statement.executeUpdate("CREATE TABLE IF NOT EXISTS nodes (node_id BLOB NOT NULL PRIMARY KEY, data BLOB NOT NULL)")
-<<<<<<< HEAD
-    statement.executeUpdate("CREATE TABLE IF NOT EXISTS channels (short_channel_id INTEGER NOT NULL PRIMARY KEY, node_id_1 BLOB NOT NULL, node_id_2 BLOB NOT NULL)")
-    statement.executeUpdate("CREATE TABLE IF NOT EXISTS channel_updates (short_channel_id INTEGER NOT NULL, node_flag INTEGER NOT NULL, timestamp INTEGER NOT NULL, flags BLOB NOT NULL, cltv_expiry_delta INTEGER NOT NULL, htlc_minimum_msat INTEGER NOT NULL, fee_base_msat INTEGER NOT NULL, fee_proportional_millionths INTEGER NOT NULL, htlc_maximum_msat INTEGER, PRIMARY KEY(short_channel_id, node_flag), FOREIGN KEY(short_channel_id) REFERENCES channels(short_channel_id))")
-    statement.executeUpdate("CREATE INDEX IF NOT EXISTS channel_updates_idx ON channel_updates(short_channel_id)")
-=======
-    statement.executeUpdate("CREATE TABLE IF NOT EXISTS channels (short_channel_id INTEGER NOT NULL PRIMARY KEY, txid STRING NOT NULL, channel_announcement BLOB NOT NULL, capacity_sat INTEGER NOT NULL, channel_update_1 BLOB NULL, channel_update_2 BLOB NULL)")
->>>>>>> ee1f3a54
+    statement.executeUpdate("CREATE TABLE IF NOT EXISTS channels (short_channel_id INTEGER NOT NULL PRIMARY KEY, node_id_1 BLOB NOT NULL, node_id_2 BLOB NOT NULL, " +
+      "update_1_timestamp INTEGER NULL, update_1_message_flags BLOB NULL, update_1_channel_flags BLOB NULL, update_1_cltv_expiry_delta INTEGER NULL, update_1_htlc_minimum_msat INTEGER NULL, update_1_fee_base_msat INTEGER NULL, update_1_fee_proportional_millionths INTEGER NULL, update_1_htlc_maximum_msat INTEGER NULL, " +
+      "update_2_timestamp INTEGER NULL, update_2_message_flags BLOB NULL, update_2_channel_flags BLOB NULL, update_2_cltv_expiry_delta INTEGER NULL, update_2_htlc_minimum_msat INTEGER NULL, update_2_fee_base_msat INTEGER NULL, update_2_fee_proportional_millionths INTEGER NULL, update_2_htlc_maximum_msat INTEGER NULL)")
     statement.executeUpdate("CREATE TABLE IF NOT EXISTS pruned (short_channel_id INTEGER NOT NULL PRIMARY KEY)")
   }
 
@@ -104,11 +105,7 @@
   }
 
   override def addChannel(c: ChannelAnnouncement, txid: ByteVector32, capacity: Satoshi): Unit = {
-<<<<<<< HEAD
-    using(sqlite.prepareStatement("INSERT OR IGNORE INTO channels VALUES (?, ?, ?)")) { statement =>
-=======
-    using(sqlite.prepareStatement("INSERT OR IGNORE INTO channels VALUES (?, ?, ?, ?, NULL, NULL)")) { statement =>
->>>>>>> ee1f3a54
+    using(sqlite.prepareStatement("INSERT OR IGNORE INTO channels VALUES (?, ?, ?, NULL, NULL, NULL, NULL, NULL, NULL, NULL, NULL, NULL, NULL, NULL, NULL, NULL, NULL, NULL, NULL)")) { statement =>
       statement.setLong(1, c.shortChannelId.toLong)
       statement.setBytes(2, c.nodeId1.value.toBin(false).toArray) // we store uncompressed public keys
       statement.setBytes(3, c.nodeId2.value.toBin(false).toArray)
@@ -117,23 +114,27 @@
   }
 
   override def updateChannel(u: ChannelUpdate): Unit = {
-    val column = if (u.isNode1) "channel_update_1" else "channel_update_2"
-    using(sqlite.prepareStatement(s"UPDATE channels SET $column=? WHERE short_channel_id=?")) { statement =>
-      statement.setBytes(1, channelUpdateCodec.encode(u).require.toByteArray)
-      statement.setLong(2, u.shortChannelId.toLong)
+    val columnPrefix = if (u.isNode1) "update_1" else "update_2"
+    using(sqlite.prepareStatement(s"UPDATE channels SET ${columnPrefix}_timestamp=?, ${columnPrefix}_message_flags=?, ${columnPrefix}_channel_flags=?, ${columnPrefix}_cltv_expiry_delta=?, ${columnPrefix}_htlc_minimum_msat=?, ${columnPrefix}_fee_base_msat=?, ${columnPrefix}_fee_proportional_millionths=?, ${columnPrefix}_htlc_maximum_msat=? WHERE short_channel_id=?")) { statement =>
+      statement.setLong(1, u.timestamp)
+      statement.setByte(2, u.messageFlags)
+      statement.setByte(3, u.channelFlags)
+      statement.setInt(4, u.cltvExpiryDelta)
+      statement.setLong(5, u.htlcMinimumMsat)
+      statement.setLong(6, u.feeBaseMsat)
+      statement.setLong(7, u.feeProportionalMillionths)
+      setNullableLong(statement, 8, u.htlcMaximumMsat)
+      statement.setLong(9, u.shortChannelId.toLong)
       statement.executeUpdate()
     }
   }
 
   override def listChannels(): SortedMap[ShortChannelId, PublicChannel] = {
     using(sqlite.createStatement()) { statement =>
-<<<<<<< HEAD
       val rs = statement.executeQuery("SELECT * FROM channels")
-      var m: Map[ChannelAnnouncement, (ByteVector32, Satoshi)] = Map()
-      val emptyTxid = ByteVector32.Zeroes
-      val zeroCapacity = Satoshi(0)
+      var m = SortedMap.empty[ShortChannelId, PublicChannel]
       while (rs.next()) {
-        m = m + (ChannelAnnouncement(
+        val ann = ChannelAnnouncement(
           nodeSignature1 = null,
           nodeSignature2 = null,
           bitcoinSignature1 = null,
@@ -144,83 +145,43 @@
           nodeId1 = PublicKey(PublicKey(ByteVector.view(rs.getBytes("node_id_1")), checkValid = false).value, compressed = true), // we read as uncompressed, and convert to compressed, and we don't check the validity it was already checked before
           nodeId2 = PublicKey(PublicKey(ByteVector.view(rs.getBytes("node_id_2")), checkValid = false).value, compressed = true),
           bitcoinKey1 = null,
-          bitcoinKey2 = null) -> (emptyTxid, zeroCapacity))
-=======
-      val rs = statement.executeQuery("SELECT channel_announcement, txid, capacity_sat, channel_update_1, channel_update_2 FROM channels")
-      var m = SortedMap.empty[ShortChannelId, PublicChannel]
-      while (rs.next()) {
-        val ann = channelAnnouncementCodec.decode(rs.getBitVectorOpt("channel_announcement").get).require.value
-        val txId = ByteVector32.fromValidHex(rs.getString("txid"))
-        val capacity = rs.getLong("capacity_sat")
-        val channel_update_1_opt = rs.getBitVectorOpt("channel_update_1").map(channelUpdateCodec.decode(_).require.value)
-        val channel_update_2_opt = rs.getBitVectorOpt("channel_update_2").map(channelUpdateCodec.decode(_).require.value)
-        m = m + (ann.shortChannelId -> PublicChannel(ann, txId, Satoshi(capacity), channel_update_1_opt, channel_update_2_opt))
->>>>>>> ee1f3a54
+          bitcoinKey2 = null)
+        val txId = ByteVector32.Zeroes
+        val capacity = Satoshi(0)
+
+        def getChannelUpdate(columnPrefix: String): Option[ChannelUpdate] = {
+          if (rs.getNullableLong(s"${columnPrefix}_timestamp").isDefined) {
+            Some(ChannelUpdate(
+              signature = null,
+              chainHash = null,
+              shortChannelId = ShortChannelId(rs.getLong("short_channel_id")),
+              timestamp = rs.getLong(s"${columnPrefix}_timestamp"),
+              messageFlags = rs.getByte(s"${columnPrefix}_message_flags"),
+              channelFlags = rs.getByte(s"${columnPrefix}_channel_flags"),
+              cltvExpiryDelta = rs.getInt(s"${columnPrefix}_cltv_expiry_delta"),
+              htlcMinimumMsat = rs.getLong(s"${columnPrefix}_htlc_minimum_msat"),
+              feeBaseMsat = rs.getLong(s"${columnPrefix}_fee_base_msat"),
+              feeProportionalMillionths = rs.getLong(s"${columnPrefix}_fee_proportional_millionths"),
+              htlcMaximumMsat = rs.getNullableLong(s"${columnPrefix}_htlc_maximum_msat")))
+          } else None
+        }
+
+        val channel_update_1_opt = getChannelUpdate("update_1")
+        val channel_update_2_opt = getChannelUpdate("update_2")
+        m = m + (ann.shortChannelId -> PublicChannel(ann, txId, capacity, channel_update_1_opt, channel_update_2_opt))
       }
       m
     }
   }
 
-<<<<<<< HEAD
-  override def addChannelUpdate(u: ChannelUpdate): Unit = {
-    using(sqlite.prepareStatement("INSERT OR IGNORE INTO channel_updates VALUES (?, ?, ?, ?, ?, ?, ?, ?, ?)")) { statement =>
-      statement.setLong(1, u.shortChannelId.toLong)
-      statement.setBoolean(2, Announcements.isNode1(u.channelFlags))
-      statement.setLong(3, u.timestamp)
-      statement.setBytes(4, Array(u.messageFlags, u.channelFlags))
-      statement.setInt(5, u.cltvExpiryDelta)
-      statement.setLong(6, u.htlcMinimumMsat)
-      statement.setLong(7, u.feeBaseMsat)
-      statement.setLong(8, u.feeProportionalMillionths)
-      setNullableLong(statement, 9, u.htlcMaximumMsat)
-      statement.executeUpdate()
-    }
-  }
-
-  override def updateChannelUpdate(u: ChannelUpdate): Unit = {
-    using(sqlite.prepareStatement("UPDATE channel_updates SET timestamp=?, flags=?, cltv_expiry_delta=?, htlc_minimum_msat=?, fee_base_msat=?, fee_proportional_millionths=?, htlc_maximum_msat=? WHERE short_channel_id=? AND node_flag=?")) { statement =>
-      statement.setLong(1, u.timestamp)
-      statement.setBytes(2, Array(u.messageFlags, u.channelFlags))
-      statement.setInt(3, u.cltvExpiryDelta)
-      statement.setLong(4, u.htlcMinimumMsat)
-      statement.setLong(5, u.feeBaseMsat)
-      statement.setLong(6, u.feeProportionalMillionths)
-      setNullableLong(statement, 7, u.htlcMaximumMsat)
-      statement.setLong(8, u.shortChannelId.toLong)
-      statement.setBoolean(9, Announcements.isNode1(u.channelFlags))
-      statement.executeUpdate()
-    }
-  }
-
-  override def listChannelUpdates(): Seq[ChannelUpdate] = {
-    using(sqlite.createStatement()) { statement =>
-      val rs = statement.executeQuery("SELECT * FROM channel_updates")
-      var q: Queue[ChannelUpdate] = Queue()
-      while (rs.next()) {
-        q = q :+ ChannelUpdate(
-          signature = null,
-          chainHash = null,
-          shortChannelId = ShortChannelId(rs.getLong("short_channel_id")),
-          timestamp = rs.getLong("timestamp"),
-          messageFlags = rs.getBytes("flags")(0),
-          channelFlags = rs.getBytes("flags")(1),
-          cltvExpiryDelta = rs.getInt("cltv_expiry_delta"),
-          htlcMinimumMsat = rs.getLong("htlc_minimum_msat"),
-          feeBaseMsat = rs.getLong("fee_base_msat"),
-          feeProportionalMillionths = rs.getLong("fee_proportional_millionths"),
-          htlcMaximumMsat = getNullableLong(rs, "htlc_maximum_msat"))
-      }
-      q
-=======
   override def removeChannels(shortChannelIds: Iterable[ShortChannelId]): Unit = {
     using(sqlite.createStatement) { statement =>
-    shortChannelIds
-      .grouped(1000) // remove channels by batch of 1000
-      .foreach {group =>
+      shortChannelIds
+        .grouped(1000) // remove channels by batch of 1000
+        .foreach { group =>
         val ids = shortChannelIds.map(_.toLong).mkString(",")
         statement.executeUpdate(s"DELETE FROM channels WHERE short_channel_id IN ($ids)")
       }
->>>>>>> ee1f3a54
     }
   }
 
