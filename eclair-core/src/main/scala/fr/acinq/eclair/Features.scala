--- conflicted
+++ resolved
@@ -35,13 +35,11 @@
   val CHANNEL_RANGE_QUERIES_BIT_MANDATORY = 6
   val CHANNEL_RANGE_QUERIES_BIT_OPTIONAL = 7
 
-<<<<<<< HEAD
+  val VARIABLE_LENGTH_ONION_MANDATORY = 8
+  val VARIABLE_LENGTH_ONION_OPTIONAL = 9
+
   val CHANNEL_RANGE_QUERIES_EX_BIT_MANDATORY = 14
   val CHANNEL_RANGE_QUERIES_EX_BIT_OPTIONAL = 15
-=======
-  val VARIABLE_LENGTH_ONION_MANDATORY = 8
-  val VARIABLE_LENGTH_ONION_OPTIONAL = 9
->>>>>>> 131f50ad
 
   def hasFeature(features: BitSet, bit: Int): Boolean = features.get(bit)
 
