--- conflicted
+++ resolved
@@ -34,10 +34,6 @@
   val CHANNEL_RANGE_QUERIES_BIT_MANDATORY = 6
   val CHANNEL_RANGE_QUERIES_BIT_OPTIONAL = 7
 
-<<<<<<< HEAD
-  val CHANNEL_RANGE_QUERIES_EX_BIT_MANDATORY = 14
-  val CHANNEL_RANGE_QUERIES_EX_BIT_OPTIONAL = 15
-=======
   def apply(hex: String): Features = Features(ByteVector.fromValidHex(hex).toBitVector)
 }
 
@@ -48,7 +44,6 @@
   def isSet(i: Int) = localFeatures.size > i && localFeatures.get(localFeatures.length - i - 1)
 
   def hasOptionDataLossProtectMandatory = isSet(OPTION_DATA_LOSS_PROTECT_MANDATORY)
->>>>>>> 7a6acd93
 
   def hasOptionDataLossProtectOptional = isSet(OPTION_DATA_LOSS_PROTECT_OPTIONAL)
 
