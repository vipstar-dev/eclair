/*
 * Copyright 2018 ACINQ SAS
 *
 * Licensed under the Apache License, Version 2.0 (the "License");
 * you may not use this file except in compliance with the License.
 * You may obtain a copy of the License at
 *
 *     http://www.apache.org/licenses/LICENSE-2.0
 *
 * Unless required by applicable law or agreed to in writing, software
 * distributed under the License is distributed on an "AS IS" BASIS,
 * WITHOUT WARRANTIES OR CONDITIONS OF ANY KIND, either express or implied.
 * See the License for the specific language governing permissions and
 * limitations under the License.
 */

package fr.acinq.eclair.router

import akka.Done
import akka.actor.{ActorRef, Props, Status}
import akka.event.Logging.MDC
import fr.acinq.bitcoin.{ByteVector32, Satoshi}
import fr.acinq.bitcoin.Crypto.PublicKey
import fr.acinq.bitcoin.{ByteVector32, Satoshi}
import fr.acinq.eclair._
import fr.acinq.eclair.blockchain._
import fr.acinq.eclair.channel._
import fr.acinq.eclair.crypto.TransportHandler
import fr.acinq.eclair.io.Peer.{InvalidSignature, PeerRoutingMessage}
import fr.acinq.eclair.io.Peer.{ChannelClosed, InvalidAnnouncement, InvalidSignature, PeerRoutingMessage}
import fr.acinq.eclair.payment.PaymentRequest.ExtraHop
import fr.acinq.eclair.router.Graph.GraphStructure.DirectedGraph.graphEdgeToHop
import fr.acinq.eclair.router.Graph.GraphStructure.{DirectedGraph, GraphEdge}
import fr.acinq.eclair.router.Graph.{RichWeight, WeightRatios}
import fr.acinq.eclair.transactions.Scripts
import fr.acinq.eclair.wire._
import scodec.bits.ByteVector

import scala.collection.immutable.SortedMap
import scala.collection.{SortedSet, mutable}
import scala.compat.Platform
import scala.concurrent.duration._
import scala.concurrent.{ExecutionContext, Promise}
import scala.util.{Random, Try}

// @formatter:off

case class RouterConf(randomizeRouteSelection: Boolean,
                      channelExcludeDuration: FiniteDuration,
                      routerBroadcastInterval: FiniteDuration,
                      searchMaxFeeBaseSat: Long,
                      searchMaxFeePct: Double,
                      searchMaxRouteLength: Int,
                      searchMaxCltv: Int,
                      searchHeuristicsEnabled: Boolean,
                      searchRatioCltv: Double,
                      searchRatioChannelAge: Double,
                      searchRatioChannelCapacity: Double)

case class ChannelDesc(shortChannelId: ShortChannelId, a: PublicKey, b: PublicKey)

case class PublicChannel(ann: ChannelAnnouncement, fundingTxid: ByteVector32, capacity: Satoshi, update_1_opt: Option[ChannelUpdate], update_2_opt: Option[ChannelUpdate]) {
  def getNodeIdSameSideAs(u: ChannelUpdate): PublicKey = if (Announcements.isNode1(u.channelFlags)) ann.nodeId1 else ann.nodeId2
  def getSameSideAs(u: ChannelUpdate): Option[ChannelUpdate] = if (Announcements.isNode1(u.channelFlags)) update_1_opt else update_2_opt
  def updateSameSideAs(u: ChannelUpdate): PublicChannel = if (Announcements.isNode1(u.channelFlags)) copy(update_1_opt = Some(u)) else copy(update_2_opt = Some(u))
  def updateFor(n: PublicKey): Option[ChannelUpdate] = if (n == ann.nodeId1) update_1_opt else if (n == ann.nodeId2) update_2_opt else throw new IllegalArgumentException("this node is unrelated to this channel")
}
case class PrivateChannel(nodeId: PublicKey, update_1_opt: Option[ChannelUpdate], update_2_opt: Option[ChannelUpdate])(implicit nodeParams: NodeParams) {
  val (nodeId1, nodeId2) = if (Announcements.isNode1(nodeParams.nodeId, nodeId)) (nodeParams.nodeId, nodeId) else (nodeId, nodeParams.nodeId)
  def getNodeIdSameSideAs(u: ChannelUpdate): PublicKey = if (Announcements.isNode1(u.channelFlags)) nodeId1 else nodeId2
  def getSameSideAs(u: ChannelUpdate): Option[ChannelUpdate] = if (Announcements.isNode1(u.channelFlags)) update_1_opt else update_2_opt
  def updateSameSideAs(u: ChannelUpdate): PrivateChannel = if (Announcements.isNode1(u.channelFlags)) copy(update_1_opt = Some(u)) else copy(update_2_opt = Some(u))
}

case class AssistedChannel(extraHop: ExtraHop, nextNodeId: PublicKey)

case class Hop(nodeId: PublicKey, nextNodeId: PublicKey, lastUpdate: ChannelUpdate)
case class RouteParams(randomize: Boolean, maxFeeBaseMsat: Long, maxFeePct: Double, routeMaxLength: Int, routeMaxCltv: Int, ratios: Option[WeightRatios])
case class RouteRequest(source: PublicKey,
                        target: PublicKey,
                        amountMsat: Long,
                        assistedRoutes: Seq[Seq[ExtraHop]] = Nil,
                        ignoreNodes: Set[PublicKey] = Set.empty,
                        ignoreChannels: Set[ChannelDesc] = Set.empty,
                        routeParams: Option[RouteParams] = None)

case class RouteResponse(hops: Seq[Hop], ignoreNodes: Set[PublicKey], ignoreChannels: Set[ChannelDesc]) {
  require(hops.size > 0, "route cannot be empty")
}
case class ExcludeChannel(desc: ChannelDesc) // this is used when we get a TemporaryChannelFailure, to give time for the channel to recover (note that exclusions are directed)
case class LiftChannelExclusion(desc: ChannelDesc)
case class SendChannelQuery(remoteNodeId: PublicKey, to: ActorRef)
case class SendChannelQueryEx(remoteNodeId: PublicKey, to: ActorRef)
case object GetRoutingState
case class RoutingState(channels: Iterable[PublicChannel], nodes: Iterable[NodeAnnouncement])
case class Stash(updates: Map[ChannelUpdate, Set[ActorRef]], nodes: Map[NodeAnnouncement, Set[ActorRef]])
case class Rebroadcast(channels: Map[ChannelAnnouncement, Set[ActorRef]], updates: Map[ChannelUpdate, Set[ActorRef]], nodes: Map[NodeAnnouncement, Set[ActorRef]])

case class Sync(missing: SortedSet[ShortChannelId], totalMissingCount: Int, outdated: SortedSet[ShortChannelId] = SortedSet.empty[ShortChannelId], totalOutdatedCount: Int = 0)

case class Data(nodes: Map[PublicKey, NodeAnnouncement],
                channels: SortedMap[ShortChannelId, PublicChannel],
                stash: Stash,
                awaiting: Map[ChannelAnnouncement, Seq[ActorRef]], // note: this is a seq because we want to preserve order: first actor is the one who we need to send a tcp-ack when validation is done
                privateChannels: Map[ShortChannelId, PrivateChannel], // short_channel_id -> node_id
                excludedChannels: Set[ChannelDesc], // those channels are temporarily excluded from route calculation, because their node returned a TemporaryChannelFailure
                graph: DirectedGraph,
                sync: Map[PublicKey, Sync] // keep tracks of channel range queries sent to each peer. If there is an entry in the map, it means that there is an ongoing query
                                           // for which we have not yet received an 'end' message
               )

sealed trait State
case object NORMAL extends State

case object TickBroadcast
case object TickPruneStaleChannels

// @formatter:on

/**
  * Created by PM on 24/05/2016.
  */

class Router(nodeParams: NodeParams, watcher: ActorRef, initialized: Option[Promise[Done]] = None) extends FSMDiagnosticActorLogging[State, Data] {

  import Router._

  implicit val np = nodeParams

  import ExecutionContext.Implicits.global

  context.system.eventStream.subscribe(self, classOf[LocalChannelUpdate])
  context.system.eventStream.subscribe(self, classOf[LocalChannelDown])

  setTimer(TickBroadcast.toString, TickBroadcast, nodeParams.routerConf.routerBroadcastInterval, repeat = true)
  setTimer(TickPruneStaleChannels.toString, TickPruneStaleChannels, 1 hour, repeat = true)

  val SHORTID_WINDOW = 100

  val defaultRouteParams = RouteParams(
    randomize = nodeParams.routerConf.randomizeRouteSelection,
    maxFeeBaseMsat = nodeParams.routerConf.searchMaxFeeBaseSat * 1000, // converting sat -> msat
    maxFeePct = nodeParams.routerConf.searchMaxFeePct,
    routeMaxLength = nodeParams.routerConf.searchMaxRouteLength,
    routeMaxCltv = nodeParams.routerConf.searchMaxCltv,
    ratios = nodeParams.routerConf.searchHeuristicsEnabled match {
      case false => None
      case true => Some(WeightRatios(
        cltvDeltaFactor = nodeParams.routerConf.searchRatioCltv,
        ageFactor = nodeParams.routerConf.searchRatioChannelAge,
        capacityFactor = nodeParams.routerConf.searchRatioChannelCapacity
      ))
    }
  )

  val db = nodeParams.networkDb

  {
    log.info("loading network announcements from db...")
    // On Android, we discard the node announcements
    val channels = db.listChannels()
<<<<<<< HEAD
    val updates = db.listChannelUpdates()
    log.info("loaded from db: channels={} nodes={} updates={}", channels.size, 0, updates.size)

    val initChannels = channels.keys.foldLeft(TreeMap.empty[ShortChannelId, ChannelAnnouncement]) { case (m, c) => m + (c.shortChannelId -> c) }
    val initChannelUpdates = updates.map { u =>
      val desc = getDesc(u, initChannels(u.shortChannelId))
      desc -> u
    }.toMap
    // this will be used to calculate routes
    val graph = DirectedGraph.makeGraph(initChannelUpdates)

    log.info(s"initialization completed, ready to process messages")
    Try(initialized.map(_.success(Done)))
    startWith(NORMAL, Data(Map.empty, initChannels, initChannelUpdates, Stash(Map.empty, Map.empty), awaiting = Map.empty, privateChannels = Map.empty, privateUpdates = Map.empty, excludedChannels = Set.empty, graph, sync = Map.empty))
=======
    val nodes = db.listNodes()
    log.info("loaded from db: channels={} nodes={}", channels.size, nodes.size)
    val initChannels = channels
    // this will be used to calculate routes
    val graph = DirectedGraph.makeGraph(initChannels)
    val initNodes = nodes.map(n => (n.nodeId -> n)).toMap
    // send events for remaining channels/nodes
    context.system.eventStream.publish(ChannelsDiscovered(initChannels.values.map(pc => SingleChannelDiscovered(pc.ann, pc.capacity))))
    context.system.eventStream.publish(ChannelUpdatesReceived(initChannels.values.flatMap(pc => pc.update_1_opt ++ pc.update_2_opt ++ Nil)))
    context.system.eventStream.publish(NodesDiscovered(initNodes.values))

    // watch the funding tx of all these channels
    // note: some of them may already have been spent, in that case we will receive the watch event immediately
    initChannels.values.foreach { pc =>
      val txid = pc.fundingTxid
      val TxCoordinates(_, _, outputIndex) = ShortChannelId.coordinates(pc.ann.shortChannelId)
      val fundingOutputScript = write(pay2wsh(Scripts.multiSig2of2(pc.ann.bitcoinKey1, pc.ann.bitcoinKey2)))
      watcher ! WatchSpentBasic(self, txid, outputIndex, fundingOutputScript, BITCOIN_FUNDING_EXTERNAL_CHANNEL_SPENT(pc.ann.shortChannelId))
    }

    // on restart we update our node announcement
    // note that if we don't currently have public channels, this will be ignored
    val nodeAnn = Announcements.makeNodeAnnouncement(nodeParams.privateKey, nodeParams.alias, nodeParams.color, nodeParams.publicAddresses)
    self ! nodeAnn

    log.info(s"initialization completed, ready to process messages")
    Try(initialized.map(_.success(Done)))
    startWith(NORMAL, Data(initNodes, initChannels, Stash(Map.empty, Map.empty), rebroadcast = Rebroadcast(channels = Map.empty, updates = Map.empty, nodes = Map.empty), awaiting = Map.empty, privateChannels = Map.empty, excludedChannels = Set.empty, graph, sync = Map.empty))
>>>>>>> ee1f3a54
  }

  when(NORMAL) {
    case Event(LocalChannelUpdate(_, _, shortChannelId, remoteNodeId, channelAnnouncement_opt, u, _), d: Data) =>
      d.channels.get(shortChannelId) match {
        case Some(_) =>
          // channel has already been announced and router knows about it, we can process the channel_update
          stay using handle(u, self, d)
        case None =>
          channelAnnouncement_opt match {
            case Some(c) if d.awaiting.contains(c) =>
              // channel is currently being verified, we can process the channel_update right away (it will be stashed)
              stay using handle(u, self, d)
            case Some(c) =>
              // channel wasn't announced but here is the announcement, we will process it *before* the channel_update
              watcher ! ValidateRequest(c)
              val d1 = d.copy(awaiting = d.awaiting + (c -> Nil)) // no origin
              // On android we don't track pruned channels in our db
              stay using handle(u, self, d1)
            case None if d.privateChannels.contains(shortChannelId) =>
              // channel isn't announced but we already know about it, we can process the channel_update
              stay using handle(u, self, d)
            case None =>
              // channel isn't announced and we never heard of it (maybe it is a private channel or maybe it is a public channel that doesn't yet have 6 confirmations)
              // let's create a corresponding private channel and process the channel_update
              log.info("adding unannounced local channel to remote={} shortChannelId={}", remoteNodeId, shortChannelId)
              stay using handle(u, self, d.copy(privateChannels = d.privateChannels + (shortChannelId -> PrivateChannel(remoteNodeId, None, None))))
          }
      }

    case Event(LocalChannelDown(_, channelId, shortChannelId, remoteNodeId), d: Data) =>
      // a local channel has permanently gone down
      if (d.channels.contains(shortChannelId)) {
        // the channel was public, we will receive (or have already received) a WatchEventSpentBasic event, that will trigger a clean up of the channel
        // so let's not do anything here
        stay
      } else if (d.privateChannels.contains(shortChannelId)) {
        // the channel was private or public-but-not-yet-announced, let's do the clean up
        log.debug("removing private local channel and channel_update for channelId={} shortChannelId={}", channelId, shortChannelId)
        val desc1 = ChannelDesc(shortChannelId, nodeParams.nodeId, remoteNodeId)
        val desc2 = ChannelDesc(shortChannelId, remoteNodeId, nodeParams.nodeId)
        // we remove the corresponding updates from the graph
        val graph1 = d.graph
          .removeEdge(desc1)
          .removeEdge(desc2)
        // and we remove the channel and channel_update from our state
        stay using d.copy(privateChannels = d.privateChannels - shortChannelId, graph = graph1)
      } else {
        stay
      }

    case Event(GetRoutingState, d: Data) =>
<<<<<<< HEAD
      stay // ignored on Android
=======
      log.info(s"getting valid announcements for $sender")
      sender ! RoutingState(d.channels.values, d.nodes.values)
      stay

    case Event(v@ValidateResult(c, _), d0) =>
      d0.awaiting.get(c) match {
        case Some(origin +: others) => origin ! TransportHandler.ReadAck(c) // now we can acknowledge the message, we only need to do it for the first peer that sent us the announcement
        case _ => ()
      }
      log.info("got validation result for shortChannelId={} (awaiting={} stash.nodes={} stash.updates={})", c.shortChannelId, d0.awaiting.size, d0.stash.nodes.size, d0.stash.updates.size)
      val publicChannel_opt = v match {
        case ValidateResult(c, Left(t)) =>
          log.warning("validation failure for shortChannelId={} reason={}", c.shortChannelId, t.getMessage)
          None
        case ValidateResult(c, Right((tx, UtxoStatus.Unspent))) =>
          val TxCoordinates(_, _, outputIndex) = ShortChannelId.coordinates(c.shortChannelId)
          // let's check that the output is indeed a P2WSH multisig 2-of-2 of nodeid1 and nodeid2)
          val fundingOutputScript = write(pay2wsh(Scripts.multiSig2of2(PublicKey(c.bitcoinKey1), PublicKey(c.bitcoinKey2))))
          if (tx.txOut.size < outputIndex + 1 || fundingOutputScript != tx.txOut(outputIndex).publicKeyScript) {
            log.error(s"invalid script for shortChannelId={}: txid={} does not have script=$fundingOutputScript at outputIndex=$outputIndex ann={}", c.shortChannelId, tx.txid, c)
            d0.awaiting.get(c) match {
              case Some(origins) => origins.foreach(_ ! InvalidAnnouncement(c))
              case _ => ()
            }
            None
          } else {
            watcher ! WatchSpentBasic(self, tx, outputIndex, BITCOIN_FUNDING_EXTERNAL_CHANNEL_SPENT(c.shortChannelId))
            // TODO: check feature bit set
            log.debug("added channel channelId={}", c.shortChannelId)
            val capacity = tx.txOut(outputIndex).amount
            context.system.eventStream.publish(ChannelsDiscovered(SingleChannelDiscovered(c, capacity) :: Nil))
            db.addChannel(c, tx.txid, capacity)

            // in case we just validated our first local channel, we announce the local node
            if (!d0.nodes.contains(nodeParams.nodeId) && isRelatedTo(c, nodeParams.nodeId)) {
              log.info("first local channel validated, announcing local node")
              val nodeAnn = Announcements.makeNodeAnnouncement(nodeParams.privateKey, nodeParams.alias, nodeParams.color, nodeParams.publicAddresses)
              self ! nodeAnn
            }
            Some(PublicChannel(c, tx.txid, capacity, None, None))
          }
        case ValidateResult(c, Right((tx, fundingTxStatus: UtxoStatus.Spent))) =>
          if (fundingTxStatus.spendingTxConfirmed) {
            log.warning("ignoring shortChannelId={} tx={} (funding tx already spent and spending tx is confirmed)", c.shortChannelId, tx.txid)
            // the funding tx has been spent by a transaction that is now confirmed: peer shouldn't send us those
            d0.awaiting.get(c) match {
              case Some(origins) => origins.foreach(_ ! ChannelClosed(c))
              case _ => ()
            }
          } else {
            log.debug("ignoring shortChannelId={} tx={} (funding tx already spent but spending tx isn't confirmed)", c.shortChannelId, tx.txid)
          }
          // there may be a record if we have just restarted
          db.removeChannel(c.shortChannelId)
          None
      }

      // we also reprocess node and channel_update announcements related to channels that were just analyzed
      val reprocessUpdates = d0.stash.updates.filterKeys(u => u.shortChannelId == c.shortChannelId)
      val reprocessNodes = d0.stash.nodes.filterKeys(n => isRelatedTo(c, n.nodeId))
      // and we remove the reprocessed messages from the stash
      val stash1 = d0.stash.copy(updates = d0.stash.updates -- reprocessUpdates.keys, nodes = d0.stash.nodes -- reprocessNodes.keys)
      // we remove channel from awaiting map
      val awaiting1 = d0.awaiting - c

      publicChannel_opt match {
        case Some(pc) =>
        // note: if the channel is graduating from private to public, the implementation (in the LocalChannelUpdate handler) guarantees that we will process a new channel_update
        // right after the channel_announcement, channel_updates will be moved from private to public at that time
        val d1 = d0.copy(
          channels = d0.channels + (c.shortChannelId -> pc),
          privateChannels = d0.privateChannels - c.shortChannelId, // we remove fake announcements that we may have made before
          rebroadcast = d0.rebroadcast.copy(channels = d0.rebroadcast.channels + (c -> d0.awaiting.getOrElse(c, Nil).toSet)), // we also add the newly validated channels to the rebroadcast queue
          stash = stash1,
          awaiting = awaiting1)
        // we only reprocess updates and nodes if validation succeeded
        val d2 = reprocessUpdates.foldLeft(d1) {
          case (d, (u, origins)) => origins.foldLeft(d) { case (d, origin) => handle(u, origin, d) } // we reprocess the same channel_update for every origin (to preserve origin information)
        }
        val d3 = reprocessNodes.foldLeft(d2) {
          case (d, (n, origins)) => origins.foldLeft(d) { case (d, origin) => handle(n, origin, d) } // we reprocess the same node_announcement for every origins (to preserve origin information)
        }
        stay using d3
        case None =>
        stay using d0.copy(stash = stash1, awaiting = awaiting1)
      }
>>>>>>> ee1f3a54

    case Event(WatchEventSpentBasic(BITCOIN_FUNDING_EXTERNAL_CHANNEL_SPENT(shortChannelId)), d) if d.channels.contains(shortChannelId) =>
      val lostChannel = d.channels(shortChannelId).ann
      log.info("funding tx of channelId={} has been spent", shortChannelId)
      // we need to remove nodes that aren't tied to any channels anymore
      val channels1 = d.channels - lostChannel.shortChannelId
      val lostNodes = Seq(lostChannel.nodeId1, lostChannel.nodeId2).filterNot(nodeId => hasChannels(nodeId, channels1.values))
      // let's clean the db and send the events
      log.info("pruning shortChannelId={} (spent)", shortChannelId)
      db.removeChannel(shortChannelId) // NB: this also removes channel updates
    // we also need to remove updates from the graph
    val graph1 = d.graph
      .removeEdge(ChannelDesc(lostChannel.shortChannelId, lostChannel.nodeId1, lostChannel.nodeId2))
      .removeEdge(ChannelDesc(lostChannel.shortChannelId, lostChannel.nodeId2, lostChannel.nodeId1))

      context.system.eventStream.publish(ChannelLost(shortChannelId))
      lostNodes.foreach {
        case nodeId =>
          log.info("pruning nodeId={} (spent)", nodeId)
          db.removeNode(nodeId)
          context.system.eventStream.publish(NodeLost(nodeId))
      }
      stay using d.copy(nodes = d.nodes -- lostNodes, channels = d.channels - shortChannelId, graph = graph1)

    case Event(TickBroadcast, d) =>
      // On Android we don't rebroadcast announcements
      stay

    case Event(TickPruneStaleChannels, d) =>
      // first we select channels that we will prune
<<<<<<< HEAD
      val staleChannels = getStaleChannels(d.channels.values, d.updates)
      // then we clean up the related channel updates
      val staleUpdates = staleChannels.map(d.channels).flatMap(c => Seq(ChannelDesc(c.shortChannelId, c.nodeId1, c.nodeId2), ChannelDesc(c.shortChannelId, c.nodeId2, c.nodeId1)))
      // finally we remove nodes that aren't tied to any channels anymore (and deduplicate them)
      val potentialStaleNodes = staleChannels.map(d.channels).flatMap(c => Set(c.nodeId1, c.nodeId2)).toSet
      val channels1 = d.channels -- staleChannels

      // let's clean the db and send the events
      db.removeChannels(staleChannels) // NB: this also removes channel updates
      // On Android we don't track pruned channels in our db
      staleChannels.foreach { shortChannelId =>
=======
      val staleChannels = getStaleChannels(d.channels.values)
      val staleChannelIds = staleChannels.map(_.ann.shortChannelId)
      // then we remove nodes that aren't tied to any channels anymore (and deduplicate them)
      val potentialStaleNodes = staleChannels.flatMap(c => Set(c.ann.nodeId1, c.ann.nodeId2)).toSet
      val channels1 = d.channels -- staleChannelIds
      // no need to iterate on all nodes, just on those that are affected by current pruning
      val staleNodes = potentialStaleNodes.filterNot(nodeId => hasChannels(nodeId, channels1.values))

      // let's clean the db and send the events
      db.removeChannels(staleChannelIds) // NB: this also removes channel updates
      // we keep track of recently pruned channels so we don't revalidate them (zombie churn)
      db.addToPruned(staleChannelIds)
      staleChannelIds.foreach { shortChannelId =>
>>>>>>> ee1f3a54
        log.info("pruning shortChannelId={} (stale)", shortChannelId)
        context.system.eventStream.publish(ChannelLost(shortChannelId))
      }
      // we also need to remove updates from the graph
      val staleChannelsToRemove = new mutable.MutableList[ChannelDesc]
      staleChannels.foreach(ca => {
        staleChannelsToRemove += ChannelDesc(ca.ann.shortChannelId, ca.ann.nodeId1, ca.ann.nodeId2)
        staleChannelsToRemove += ChannelDesc(ca.ann.shortChannelId, ca.ann.nodeId2, ca.ann.nodeId1)
      })

      val graph1 = d.graph.removeEdges(staleChannelsToRemove)
<<<<<<< HEAD
      stay using d.copy(channels = channels1, updates = d.updates -- staleUpdates, graph = graph1)
=======
      staleNodes.foreach {
        case nodeId =>
          log.info("pruning nodeId={} (stale)", nodeId)
          db.removeNode(nodeId)
          context.system.eventStream.publish(NodeLost(nodeId))
      }
      stay using d.copy(nodes = d.nodes -- staleNodes, channels = channels1, graph = graph1)
>>>>>>> ee1f3a54

    case Event(ExcludeChannel(desc@ChannelDesc(shortChannelId, nodeId, _)), d) =>
      val banDuration = nodeParams.routerConf.channelExcludeDuration
      log.info("excluding shortChannelId={} from nodeId={} for duration={}", shortChannelId, nodeId, banDuration)
      context.system.scheduler.scheduleOnce(banDuration, self, LiftChannelExclusion(desc))
      stay using d.copy(excludedChannels = d.excludedChannels + desc)

    case Event(LiftChannelExclusion(desc@ChannelDesc(shortChannelId, nodeId, _)), d) =>
      log.info("reinstating shortChannelId={} from nodeId={}", shortChannelId, nodeId)
      stay using d.copy(excludedChannels = d.excludedChannels - desc)

    case Event('nodes, d) =>
      sender ! d.nodes.values
      stay

    case Event('channels, d) =>
      sender ! d.channels.values.map(_.ann)
      stay

    case Event('channelsMap, d) =>
      sender ! d.channels
      stay

    case Event('updates, d) =>
      val updates: Iterable[ChannelUpdate] = d.channels.values.flatMap(d => d.update_1_opt ++ d.update_2_opt) ++ d.privateChannels.values.flatMap(d => d.update_1_opt ++ d.update_2_opt)
      sender ! updates
      stay

    case Event('data, d) =>
      sender ! d
      stay

    case Event(RouteRequest(start, end, amount, assistedRoutes, ignoreNodes, ignoreChannels, params_opt), d) =>
      // we convert extra routing info provided in the payment request to fake channel_update
      // it takes precedence over all other channel_updates we know
      val assistedChannels: Map[ShortChannelId, AssistedChannel] = assistedRoutes.flatMap(toAssistedChannels(_, end)).toMap
      val extraEdges = assistedChannels.values.map(ac => GraphEdge(ChannelDesc(ac.extraHop.shortChannelId, ac.extraHop.nodeId, ac.nextNodeId), toFakeUpdate(ac.extraHop))).toSet
      val ignoredEdges = ignoreChannels ++ d.excludedChannels
      val params = params_opt.getOrElse(defaultRouteParams)
      val routesToFind = if (params.randomize) DEFAULT_ROUTES_COUNT else 1

      log.info(s"finding a route $start->$end with assistedChannels={} ignoreNodes={} ignoreChannels={} excludedChannels={}", assistedChannels.keys.mkString(","), ignoreNodes.map(_.toBin).mkString(","), ignoreChannels.mkString(","), d.excludedChannels.mkString(","))
      log.info(s"finding a route with randomize={} params={}", routesToFind > 1, params)
      findRoute(d.graph, start, end, amount, numRoutes = routesToFind, extraEdges = extraEdges, ignoredEdges = ignoredEdges, ignoredVertices = ignoreNodes, routeParams = params)
        .map(r => sender ! RouteResponse(r, ignoreNodes, ignoreChannels))
        .recover { case t => sender ! Status.Failure(t) }
      stay

    case Event(SendChannelQuery(remoteNodeId, remote), d) =>
      // ask for everything
      // we currently send only one query_channel_range message per peer, when we just (re)connected to it, so we don't
      // have to worry about sending a new query_channel_range when another query is still in progress
      val query = QueryChannelRange(nodeParams.chainHash, firstBlockNum = 0, numberOfBlocks = Int.MaxValue)
      log.info("sending query_channel_range={}", query)
      remote ! query

      // we also set a pass-all filter for now (we can update it later) for the future gossip messages, by setting
      // the first_timestamp field to the current date/time and timestamp_range to the maximum value
      // NB: we can't just set firstTimestamp to 0, because in that case peer would send us all past messages matching
      // that (i.e. the whole routing table)
      val filter = GossipTimestampFilter(nodeParams.chainHash, firstTimestamp = Platform.currentTime / 1000, timestampRange = Int.MaxValue)
      remote ! filter

      // clean our sync state for this peer: we receive a SendChannelQuery just when we connect/reconnect to a peer and
      // will start a new complete sync process
      stay using d.copy(sync = d.sync - remoteNodeId)

    case Event(SendChannelQueryEx(remoteNodeId, remote), d) =>
      // ask for everything
      val query = QueryChannelRangeEx(nodeParams.chainHash, firstBlockNum = 0, numberOfBlocks = Int.MaxValue)
      log.info("sending query_channel_range_ex={}", query)
      remote ! query
      // we also set a pass-all filter for now (we can update it later)
      val filter = GossipTimestampFilter(nodeParams.chainHash, firstTimestamp = 0, timestampRange = Int.MaxValue)
      remote ! filter
      // clean our sync state for this peer: we receive a SendChannelQuery just when we connect/reconnect to a peer and
      // will start a new complete sync process
      stay using d.copy(sync = d.sync - remoteNodeId)

    // Warning: order matters here, this must be the first match for HasChainHash messages !
    case Event(PeerRoutingMessage(_, _, routingMessage: HasChainHash), d) if routingMessage.chainHash != nodeParams.chainHash =>
      sender ! TransportHandler.ReadAck(routingMessage)
      log.warning("message {} for wrong chain {}, we're on {}", routingMessage, routingMessage.chainHash, nodeParams.chainHash)
      stay

    case Event(u: ChannelUpdate, d: Data) =>
      // it was sent by us, routing messages that are sent by  our peers are now wrapped in a PeerRoutingMessage
      log.debug("received channel update from {}", sender)
      stay using handle(u, sender, d)

    case Event(PeerRoutingMessage(transport, remoteNodeId, u: ChannelUpdate), d) =>
      sender ! TransportHandler.ReadAck(u)
      log.debug("received channel update for shortChannelId={}", u.shortChannelId)
      stay using handle(u, sender, d, remoteNodeId_opt = Some(remoteNodeId), transport_opt = Some(transport))

    case Event(PeerRoutingMessage(_, _, c: ChannelAnnouncement), d) =>
      log.debug("received channel announcement for shortChannelId={} nodeId1={} nodeId2={}", c.shortChannelId, c.nodeId1, c.nodeId2)
      if (d.channels.contains(c.shortChannelId)) {
        sender ! TransportHandler.ReadAck(c)
        log.debug("ignoring {} (duplicate)", c)
        stay
      } else if (d.awaiting.contains(c)) {
        sender ! TransportHandler.ReadAck(c)
        log.debug("ignoring {} (being verified)", c)
        // adding the sender to the list of origins so that we don't send back the same announcement to this peer later
        val origins = d.awaiting(c) :+ sender
        stay using d.copy(awaiting = d.awaiting + (c -> origins))
      } else if (!Announcements.checkSigs(c)) {
        // On Android we don't track pruned channels in our db
        sender ! TransportHandler.ReadAck(c)
        log.warning("bad signature for announcement {}", c)
        sender ! InvalidSignature(c)
        stay
      } else {
        // On Android, after checking the sig we remove as much data as possible to reduce RAM consumption
        val c1 = c.copy(
          nodeSignature1 = null,
          nodeSignature2 = null,
          bitcoinSignature1 = null,
          bitcoinSignature2 = null,
          features = null,
          chainHash = null,
          bitcoinKey1 = null,
          bitcoinKey2 = null)
        sender ! TransportHandler.ReadAck(c)
        // On Android, we don't validate announcements for now, it means that neither awaiting nor stashed announcements are used
        db.addChannel(c1, ByteVector32.Zeroes, Satoshi(0))
        stay using d.copy(
          channels = d.channels + (c1.shortChannelId -> c1),
          privateChannels = d.privateChannels - c1.shortChannelId // we remove fake announcements that we may have made before)
        )
      }

    case Event(n: NodeAnnouncement, d: Data) =>
      // it was sent by us, routing messages that are sent by  our peers are now wrapped in a PeerRoutingMessage
      stay // we just ignore node_announcements on Android

    case Event(PeerRoutingMessage(_, _, n: NodeAnnouncement), d: Data) =>
      sender ! TransportHandler.ReadAck(n)
      stay // we just ignore node_announcements on Android

    case Event(PeerRoutingMessage(transport, _, routingMessage@QueryChannelRange(chainHash, firstBlockNum, numberOfBlocks)), d) =>
      sender ! TransportHandler.ReadAck(routingMessage)
<<<<<<< HEAD
      // On Android we ignore queries
      stay

    case Event(PeerRoutingMessage(transport, _, routingMessage@QueryChannelRangeEx(chainHash, firstBlockNum, numberOfBlocks)), d) =>
      sender ! TransportHandler.ReadAck(routingMessage)
      // On Android we ignore queries
=======
      log.info("received query_channel_range={}", routingMessage)
      // sort channel ids and keep the ones which are in [firstBlockNum, firstBlockNum + numberOfBlocks]
      val shortChannelIds: SortedSet[ShortChannelId] = d.channels.keySet.filter(keep(firstBlockNum, numberOfBlocks, _, d.channels))
      // TODO: we don't compress to be compatible with old mobile apps, switch to ZLIB ASAP
      // Careful: when we remove GZIP support, eclair-wallet 0.3.0 will stop working i.e. channels to ACINQ nodes will not
      // work anymore
      val blocks = ChannelRangeQueries.encodeShortChannelIds(firstBlockNum, numberOfBlocks, shortChannelIds, ChannelRangeQueries.UNCOMPRESSED_FORMAT)
      log.info("sending back reply_channel_range with {} items for range=({}, {})", shortChannelIds.size, firstBlockNum, numberOfBlocks)
      // there could be several reply_channel_range messages for a single query
      val replies = blocks.map(block => ReplyChannelRange(chainHash, block.firstBlock, block.numBlocks, 1, block.shortChannelIds))
      replies.foreach(reply => transport ! reply)
>>>>>>> ee1f3a54
      stay

    case Event(PeerRoutingMessage(transport, remoteNodeId, routingMessage@ReplyChannelRange(chainHash, firstBlockNum, numberOfBlocks, _, data)), d) =>
      sender ! TransportHandler.ReadAck(routingMessage)
      val (format, theirShortChannelIds, useGzip) = ChannelRangeQueries.decodeShortChannelIds(data)
<<<<<<< HEAD
      // keep our channel ids that are in [firstBlockNum, firstBlockNum + numberOfBlocks]
      val ourShortChannelIds: SortedSet[ShortChannelId] = d.channels.keySet.filter(keep(firstBlockNum, numberOfBlocks, _, d.channels, d.updates))
=======
      val ourShortChannelIds: SortedSet[ShortChannelId] = d.channels.keySet.filter(keep(firstBlockNum, numberOfBlocks, _, d.channels))
>>>>>>> ee1f3a54
      val missing: SortedSet[ShortChannelId] = theirShortChannelIds -- ourShortChannelIds
      log.info("received reply_channel_range, we're missing {} channel announcements/updates, format={} useGzip={}", missing.size, format, useGzip)

      val d1 = if (missing.nonEmpty) {
        // they may send back several reply_channel_range messages for a single query_channel_range query, and we must not
        // send another query_short_channel_ids query if they're still processing one
        d.sync.get(remoteNodeId) match {
          case None =>
            // we don't have a pending query with this peer
            val (slice, rest) = missing.splitAt(SHORTID_WINDOW)
            transport ! QueryShortChannelIds(chainHash, ChannelRangeQueries.encodeShortChannelIdsSingle(slice, format, useGzip))
            d.copy(sync = d.sync + (remoteNodeId -> Sync(rest, missing.size)))
          case Some(sync) =>
            // we already have a pending query with this peer, add missing ids to our "sync" state
            d.copy(sync = d.sync + (remoteNodeId -> Sync(sync.missing ++ missing, sync.totalMissingCount + missing.size)))
        }
      } else d
      context.system.eventStream.publish(syncProgress(d1))

      // we have channel announcement that they don't have: check if we can prune them
      val pruningCandidates = {
        val first = ShortChannelId(firstBlockNum.toInt, 0, 0)
        val last = ShortChannelId((firstBlockNum + numberOfBlocks).toInt, 0xFFFFFFFF, 0xFFFF)
        // channel ids are sorted so we can simplify our range check
        val shortChannelIds = d.channels.keySet.dropWhile(_ < first).takeWhile(_ <= last) -- theirShortChannelIds
        log.info("we have {} channel that they do not have", shortChannelIds.size)
        d.channels.filterKeys(id => shortChannelIds.contains(id))
      }

      val staleChannels = getStaleChannels(pruningCandidates.values, d.updates)
      val staleUpdates = staleChannels.map(d.channels).flatMap(c => Seq(ChannelDesc(c.shortChannelId, c.nodeId1, c.nodeId2), ChannelDesc(c.shortChannelId, c.nodeId2, c.nodeId1)))
      val channels1 = d.channels -- staleChannels

      // let's clean the db and send the events
      db.removeChannels(staleChannels) // NB: this also removes channel updates
      staleChannels.foreach { shortChannelId =>
        log.info("pruning shortChannelId={} (stale)", shortChannelId)
        context.system.eventStream.publish(ChannelLost(shortChannelId))
      }
      // we also need to remove updates from the graph
      val staleChannelsToRemove = new mutable.MutableList[ChannelDesc]
      staleChannels.map(d.channels).foreach( ca => {
        staleChannelsToRemove += ChannelDesc(ca.shortChannelId, ca.nodeId1, ca.nodeId2)
        staleChannelsToRemove += ChannelDesc(ca.shortChannelId, ca.nodeId2, ca.nodeId1)
      })
      val graph1 = d.graph.removeEdges(staleChannelsToRemove)
      stay using d1.copy(channels = channels1, updates = d.updates -- staleUpdates, graph = graph1)

    case Event(PeerRoutingMessage(transport, remoteNodeId, routingMessage@ReplyChannelRangeEx(chainHash, firstBlockNum, numberOfBlocks, _, data)), d) =>
      sender ! TransportHandler.ReadAck(routingMessage)
<<<<<<< HEAD
      val (format, theirTimestampMap) = ChannelRangeQueriesEx.decodeShortChannelIdAndTimestamps(data)
      val theirShortChannelIds = theirTimestampMap.keySet
      // keep our ids that match [block, block + numberOfBlocks]
      val ourShortChannelIds: SortedSet[ShortChannelId] = d.channels.keySet.filter(id => {
        val TxCoordinates(height, _, _) = ShortChannelId.coordinates(id)
        height >= firstBlockNum && height <= (firstBlockNum + numberOfBlocks)
      })

      // missing are the ones we don't have
      val missing = theirShortChannelIds -- ourShortChannelIds

      // outdated are the ones for which our update timestamp is older that theirs
      val outdated = ourShortChannelIds.filter(id => {
        theirShortChannelIds.contains(id) && Router.getTimestamp(d.channels, d.updates)(id) < theirTimestampMap(id)
      })
      log.info("received reply_channel_range_ex, we're missing {} channel announcements and we have {} outdated ones, format={} ", missing.size, outdated.size, format)
      // we first sync missing channels, then outdated ones
      val d1 = if (missing.nonEmpty) {
        // they may send back several reply_channel_range messages for a single query_channel_range query, and we must not
        // send another query_short_channel_ids query if they're still processing one
        d.sync.get(remoteNodeId) match {
          case None =>
            // we don't have a pending query with this peer
            val (slice, rest) = missing.splitAt(SHORTID_WINDOW)
            transport ! QueryShortChannelIdsEx(chainHash, 1.toByte, ChannelRangeQueries.encodeShortChannelIdsSingle(slice, format, useGzip = false))
            d.copy(sync = d.sync + (remoteNodeId -> Sync(rest, missing.size, outdated, outdated.size)))
          case Some(sync) =>
            // we already have a pending query with this peer, add missing ids to our "sync" state
            d.copy(sync = d.sync + (remoteNodeId -> sync.copy(missing = sync.missing ++ missing, totalMissingCount = sync.totalMissingCount + missing.size)))
        }
      } else if (outdated.nonEmpty) {
        d.sync.get(remoteNodeId) match {
          case None =>
            // we don't have a pending query with this peer
            val (slice, rest) = outdated.splitAt(SHORTID_WINDOW)
            transport ! QueryShortChannelIdsEx(chainHash, 0.toByte, ChannelRangeQueries.encodeShortChannelIdsSingle(slice, format, useGzip = false))
            d.copy(sync = d.sync + (remoteNodeId -> Sync(SortedSet(), 0, outdated, outdated.size)))
          case Some(sync) =>
            // we already have a pending query with this peer, add outdated ids to our "sync" state
            d.copy(sync = d.sync + (remoteNodeId -> sync.copy(outdated = sync.outdated ++ outdated, totalOutdatedCount = sync.totalOutdatedCount + outdated.size)))
=======
      val (_, shortChannelIds, useGzip) = ChannelRangeQueries.decodeShortChannelIds(data)
      log.info("received query_short_channel_ids for {} channel announcements, useGzip={}", shortChannelIds.size, useGzip)
      shortChannelIds.foreach(shortChannelId => {
        d.channels.get(shortChannelId) match {
          case None => log.warning("received query for shortChannelId={} that we don't have", shortChannelId)
          case Some(channelData) =>
            transport ! channelData.ann
            channelData.update_1_opt.foreach(u => transport ! u)
            channelData.update_2_opt.foreach(u => transport ! u)
>>>>>>> ee1f3a54
        }
      } else d
      context.system.eventStream.publish(syncProgress(d1))

      // we have channel announcement that they don't have: check if we can prune them
      val pruningCandidates = {
        val first = ShortChannelId(firstBlockNum.toInt, 0, 0)
        val last = ShortChannelId((firstBlockNum + numberOfBlocks).toInt, 0xFFFFFFFF, 0xFFFF)
        // channel ids are sorted so we can simplify our range check
        val shortChannelIds = d.channels.keySet.dropWhile(_ < first).takeWhile(_ <= last) -- theirShortChannelIds
        log.info("we have {} channel that they do not have", shortChannelIds.size)
        d.channels.filterKeys(id => shortChannelIds.contains(id))
      }

      val staleChannels = getStaleChannels(pruningCandidates.values, d.updates)
      val staleUpdates = staleChannels.map(d.channels).flatMap(c => Seq(ChannelDesc(c.shortChannelId, c.nodeId1, c.nodeId2), ChannelDesc(c.shortChannelId, c.nodeId2, c.nodeId1)))
      val channels1 = d.channels -- staleChannels

      // let's clean the db and send the events
      db.removeChannels(staleChannels) // NB: this also removes channel updates
      staleChannels.foreach { shortChannelId =>
        log.info("pruning shortChannelId={} (stale)", shortChannelId)
        context.system.eventStream.publish(ChannelLost(shortChannelId))
      }
      // we also need to remove updates from the graph
      val staleChannelsToRemove = new mutable.MutableList[ChannelDesc]
      staleChannels.map(d.channels).foreach( ca => {
        staleChannelsToRemove += ChannelDesc(ca.shortChannelId, ca.nodeId1, ca.nodeId2)
        staleChannelsToRemove += ChannelDesc(ca.shortChannelId, ca.nodeId2, ca.nodeId1)
      })
      val graph1 = d.graph.removeEdges(staleChannelsToRemove)

      stay using d1.copy(channels = channels1, updates = d.updates -- staleUpdates, graph = graph1)

    case Event(PeerRoutingMessage(transport, _, routingMessage@QueryShortChannelIds(chainHash, data)), d) =>
      sender ! TransportHandler.ReadAck(routingMessage)
      // On Android we ignore queries
      stay

    case Event(PeerRoutingMessage(transport, _, routingMessage@QueryShortChannelIdsEx(chainHash, flag, data)), d) =>
      sender ! TransportHandler.ReadAck(routingMessage)
      // On Android we ignore queries
      stay

    case Event(PeerRoutingMessage(transport, remoteNodeId, routingMessage@ReplyShortChannelIdsEnd(chainHash, complete)), d) =>
      sender ! TransportHandler.ReadAck(routingMessage)
      log.info("received reply_short_channel_ids_end={}", routingMessage)
      // have we more channels to ask this peer?
      val d1 = d.sync.get(remoteNodeId) match {
        case Some(sync) if sync.missing.nonEmpty =>
          log.info(s"asking {} for the next slice of short_channel_ids", remoteNodeId)
          val (slice, rest) = sync.missing.splitAt(SHORTID_WINDOW)
          transport ! QueryShortChannelIds(chainHash, ChannelRangeQueries.encodeShortChannelIdsSingle(slice, ChannelRangeQueries.UNCOMPRESSED_FORMAT, useGzip = false))
          d.copy(sync = d.sync + (remoteNodeId -> sync.copy(missing = rest)))
        case Some(sync) if sync.missing.isEmpty =>
          // we received reply_short_channel_ids_end for our last query and have not sent another one, we can now remove
          // the remote peer from our map
          d.copy(sync = d.sync - remoteNodeId)
        case _ =>
          d
      }
      context.system.eventStream.publish(syncProgress(d1))
      stay using d1

    case Event(PeerRoutingMessage(transport, remoteNodeId, routingMessage@ReplyShortChannelIdsEndEx(chainHash, complete)), d) =>
      sender ! TransportHandler.ReadAck(routingMessage)
      log.info("received reply_short_channel_ids_end_ex={}", routingMessage)
      // have we more channels to ask this peer?
      val d1 = d.sync.get(remoteNodeId) match {
        case Some(sync) if sync.missing.nonEmpty =>
          log.info(s"asking {} for the next slice of missing short_channel_ids", remoteNodeId)
          val (slice, rest) = sync.missing.splitAt(SHORTID_WINDOW)
          transport ! QueryShortChannelIdsEx(chainHash, 1.toByte, ChannelRangeQueries.encodeShortChannelIdsSingle(slice, ChannelRangeQueries.UNCOMPRESSED_FORMAT, useGzip = false))
          d.copy(sync = d.sync + (remoteNodeId -> sync.copy(missing = rest)))
        case Some(sync) if sync.outdated.nonEmpty =>
          log.info(s"asking {} for the next slice of outdated short_channel_ids", remoteNodeId)
          val (slice, rest) = sync.outdated.splitAt(SHORTID_WINDOW)
          transport ! QueryShortChannelIdsEx(chainHash, 0.toByte, ChannelRangeQueries.encodeShortChannelIdsSingle(slice, ChannelRangeQueries.UNCOMPRESSED_FORMAT, useGzip = false))
          d.copy(sync = d.sync + (remoteNodeId -> sync.copy(outdated = rest)))
        case Some(sync) if sync.missing.isEmpty && sync.outdated.isEmpty =>
          // we received reply_short_channel_ids_end for our last query and have not sent another one, we can now remove
          // the remote peer from our map
          d.copy(sync = d.sync - remoteNodeId)
        case _ =>
          d
      }
      context.system.eventStream.publish(syncProgress(d1))
      stay using d1
  }

  initialize()

  def handle(n: NodeAnnouncement, origin: ActorRef, d: Data): Data =
    if (d.stash.nodes.contains(n)) {
      log.debug("ignoring {} (already stashed)", n)
      val origins = d.stash.nodes(n) + origin
      d.copy(stash = d.stash.copy(nodes = d.stash.nodes + (n -> origins)))
    } else if (d.nodes.contains(n.nodeId) && d.nodes(n.nodeId).timestamp >= n.timestamp) {
      log.debug("ignoring {} (duplicate)", n)
      d
    } else if (!Announcements.checkSig(n)) {
      log.warning("bad signature for {}", n)
      origin ! InvalidSignature(n)
      d
    } else if (d.nodes.contains(n.nodeId)) {
      log.debug("updated node nodeId={}", n.nodeId)
      context.system.eventStream.publish(NodeUpdated(n))
      db.updateNode(n)
<<<<<<< HEAD
      d.copy(nodes = d.nodes + (n.nodeId -> n))
    } else if (d.channels.values.exists(c => isRelatedTo(c, n.nodeId))) {
=======
      d.copy(nodes = d.nodes + (n.nodeId -> n), rebroadcast = d.rebroadcast.copy(nodes = d.rebroadcast.nodes + (n -> Set(origin))))
    } else if (d.channels.values.exists(c => isRelatedTo(c.ann, n.nodeId))) {
>>>>>>> ee1f3a54
      log.debug("added node nodeId={}", n.nodeId)
      context.system.eventStream.publish(NodesDiscovered(n :: Nil))
      db.addNode(n)
      d.copy(nodes = d.nodes + (n.nodeId -> n))
    } else if (d.awaiting.keys.exists(c => isRelatedTo(c, n.nodeId))) {
      log.debug("stashing {}", n)
      d.copy(stash = d.stash.copy(nodes = d.stash.nodes + (n -> Set(origin))))
    } else {
      log.debug("ignoring {} (no related channel found)", n)
      // there may be a record if we have just restarted
      db.removeNode(n.nodeId)
      d
    }

  def handle(u: ChannelUpdate, origin: ActorRef, d: Data, remoteNodeId_opt: Option[PublicKey] = None, transport_opt: Option[ActorRef] = None): Data = {
    // On Android, after checking the sig we remove as much data as possible to reduce RAM consumption
    val u1 = u.copy(
      signature = null,
      chainHash = null
    )
    if (d.channels.contains(u.shortChannelId)) {
      // related channel is already known (note: this means no related channel_update is in the stash)
      val publicChannel = true
<<<<<<< HEAD
      val c = d.channels(u.shortChannelId)
      val desc = getDesc(u, c)
      if (isStale(u)) {
=======
      val pc = d.channels(u.shortChannelId)
      val desc = getDesc(u, pc.ann)
      if (d.rebroadcast.updates.contains(u)) {
        log.debug("ignoring {} (pending rebroadcast)", u)
        val origins = d.rebroadcast.updates(u) + origin
        d.copy(rebroadcast = d.rebroadcast.copy(updates = d.rebroadcast.updates + (u -> origins)))
      } else if (isStale(u)) {
>>>>>>> ee1f3a54
        log.debug("ignoring {} (stale)", u)
        d
      } else if (pc.getSameSideAs(u).exists(_.timestamp >= u.timestamp)) {
        log.debug("ignoring {} (duplicate)", u)
        d
      } else if (!Announcements.checkSig(u, pc.getNodeIdSameSideAs(u))) {
        log.warning("bad signature for announcement shortChannelId={} {}", u.shortChannelId, u)
        origin ! InvalidSignature(u)
        d
      } else if (pc.getSameSideAs(u).isDefined) {
        log.debug("updated channel_update for shortChannelId={} public={} flags={} {}", u.shortChannelId, publicChannel, u.channelFlags, u)
        context.system.eventStream.publish(ChannelUpdatesReceived(u :: Nil))
<<<<<<< HEAD
        db.updateChannelUpdate(u1)
=======
        db.updateChannel(u)
>>>>>>> ee1f3a54
        // update the graph
        val graph1 = Announcements.isEnabled(u1.channelFlags) match {
          case true => d.graph.removeEdge(desc).addEdge(desc, u1)
          case false => d.graph.removeEdge(desc) // if the channel is now disabled, we remove it from the graph
        }
<<<<<<< HEAD
        d.copy(updates = d.updates + (desc -> u1), graph = graph1)
      } else {
        log.debug("added channel_update for shortChannelId={} public={} flags={} {}", u.shortChannelId, publicChannel, u.channelFlags, u)
        context.system.eventStream.publish(ChannelUpdatesReceived(u :: Nil))
        db.addChannelUpdate(u1)
        // we also need to update the graph
        val graph1 = d.graph.addEdge(desc, u1)
        d.copy(updates = d.updates + (desc -> u1), privateUpdates = d.privateUpdates - desc, graph = graph1)
=======
        d.copy(channels = d.channels + (u.shortChannelId -> pc.updateSameSideAs(u)), rebroadcast = d.rebroadcast.copy(updates = d.rebroadcast.updates + (u -> Set(origin))), graph = graph1)
      } else {
        log.debug("added channel_update for shortChannelId={} public={} flags={} {}", u.shortChannelId, publicChannel, u.channelFlags, u)
        context.system.eventStream.publish(ChannelUpdatesReceived(u :: Nil))
        db.updateChannel(u)
        // we also need to update the graph
        val graph1 = d.graph.addEdge(desc, u)
        d.copy(channels = d.channels + (u.shortChannelId -> pc.updateSameSideAs(u)), privateChannels = d.privateChannels - u.shortChannelId, rebroadcast = d.rebroadcast.copy(updates = d.rebroadcast.updates + (u -> Set(origin))), graph = graph1)
>>>>>>> ee1f3a54
      }
    } else if (d.awaiting.keys.exists(c => c.shortChannelId == u.shortChannelId)) {
      // channel is currently being validated
      if (d.stash.updates.contains(u)) {
        log.debug("ignoring {} (already stashed)", u)
        val origins = d.stash.updates(u) + origin
        d.copy(stash = d.stash.copy(updates = d.stash.updates + (u -> origins)))
      } else {
        log.debug("stashing {}", u)
        d.copy(stash = d.stash.copy(updates = d.stash.updates + (u -> Set(origin))))
      }
    } else if (d.privateChannels.contains(u.shortChannelId)) {
      val publicChannel = false
      val pc = d.privateChannels(u.shortChannelId)
      val desc = if (Announcements.isNode1(u.channelFlags)) ChannelDesc(u.shortChannelId, pc.nodeId1, pc.nodeId2) else ChannelDesc(u.shortChannelId, pc.nodeId2, pc.nodeId1)
      if (isStale(u)) {
        log.debug("ignoring {} (stale)", u)
        d
      } else if (pc.getSameSideAs(u).exists(_.timestamp >= u.timestamp)) {
        log.debug("ignoring {} (already know same or newer)", u)
        d
      } else if (!Announcements.checkSig(u, desc.a)) {
        log.warning("bad signature for announcement shortChannelId={} {}", u.shortChannelId, u)
        origin ! InvalidSignature(u)
        d
      } else if (pc.getSameSideAs(u).isDefined) {
        log.debug("updated channel_update for shortChannelId={} public={} flags={} {}", u.shortChannelId, publicChannel, u.channelFlags, u)
        context.system.eventStream.publish(ChannelUpdatesReceived(u :: Nil))
        // we also need to update the graph
<<<<<<< HEAD
        val graph1 = d.graph.removeEdge(desc).addEdge(desc, u1)
        d.copy(privateUpdates = d.privateUpdates + (desc -> u1), graph = graph1)
=======
        val graph1 = d.graph.removeEdge(desc).addEdge(desc, u)
        d.copy(privateChannels = d.privateChannels + (u.shortChannelId -> pc.updateSameSideAs(u)), graph = graph1)
>>>>>>> ee1f3a54
      } else {
        log.debug("added channel_update for shortChannelId={} public={} flags={} {}", u.shortChannelId, publicChannel, u.channelFlags, u)
        context.system.eventStream.publish(ChannelUpdatesReceived(u :: Nil))
        // we also need to update the graph
<<<<<<< HEAD
        val graph1 = d.graph.addEdge(desc, u1)
        d.copy(privateUpdates = d.privateUpdates + (desc -> u1), graph = graph1)
       }
=======
        val graph1 = d.graph.addEdge(desc, u)
        d.copy(privateChannels = d.privateChannels + (u.shortChannelId -> pc.updateSameSideAs(u)), graph = graph1)
      }
    } else if (db.isPruned(u.shortChannelId) && !isStale(u)) {
      // the channel was recently pruned, but if we are here, it means that the update is not stale so this is the case
      // of a zombie channel coming back from the dead. they probably sent us a channel_announcement right before this update,
      // but we ignored it because the channel was in the 'pruned' list. Now that we know that the channel is alive again,
      // let's remove the channel from the zombie list and ask the sender to re-send announcements (channel_announcement + updates)
      // about that channel. We can ignore this update since we will receive it again
      log.info(s"channel shortChannelId=${u.shortChannelId} is back from the dead! requesting announcements about this channel")
      db.removeFromPruned(u.shortChannelId)

      // transport_opt will contain a valid transport only when we're handling an update that we received from a peer, not
      // when we're sending updates to ourselves
      (transport_opt, remoteNodeId_opt) match {
        case (Some(transport), Some(remoteNodeId)) =>
          d.sync.get(remoteNodeId) match {
            case Some(sync) =>
              // we already have a pending request to that node, let's add this channel to the list and we'll get it later
              d.copy(sync = d.sync + (remoteNodeId -> sync.copy(missing = sync.missing + u.shortChannelId, totalMissingCount = sync.totalMissingCount + 1)))
            case None =>
              // we send the query right away
              transport ! QueryShortChannelIds(u.chainHash, ChannelRangeQueries.encodeShortChannelIdsSingle(Seq(u.shortChannelId), ChannelRangeQueries.UNCOMPRESSED_FORMAT, useGzip = false))
              d.copy(sync = d.sync + (remoteNodeId -> Sync(missing = SortedSet(u.shortChannelId), totalMissingCount = 1)))
          }
        case _ =>
          // we don't know which node this update came from (maybe it was stashed and the channel got pruned in the meantime or some other corner case).
          // or we don't have a transport to send our query with.
          // anyway, that's not really a big deal because we have removed the channel from the pruned db so next time it shows up we will revalidate it
          d
      }
>>>>>>> ee1f3a54
    } else {
      // On android we don't track pruned channels in our db
      log.debug("ignoring announcement {} (unknown channel)", u)
      d
    }
  }

  override def mdc(currentMessage: Any): MDC = currentMessage match {
    case SendChannelQuery(remoteNodeId, _) => Logs.mdc(remoteNodeId_opt = Some(remoteNodeId))
    case PeerRoutingMessage(_, remoteNodeId, _) => Logs.mdc(remoteNodeId_opt = Some(remoteNodeId))
    case _ => akka.event.Logging.emptyMDC
  }
}

object Router {

  def props(nodeParams: NodeParams, watcher: ActorRef, initialized: Option[Promise[Done]] = None) = Props(new Router(nodeParams, watcher, initialized))

  def toFakeUpdate(extraHop: ExtraHop): ChannelUpdate =
  // the `direction` bit in flags will not be accurate but it doesn't matter because it is not used
  // what matters is that the `disable` bit is 0 so that this update doesn't get filtered out
    ChannelUpdate(signature = ByteVector.empty, chainHash = ByteVector32.Zeroes, extraHop.shortChannelId, Platform.currentTime / 1000, messageFlags = 0, channelFlags = 0, extraHop.cltvExpiryDelta, htlcMinimumMsat = 0L, extraHop.feeBaseMsat, extraHop.feeProportionalMillionths, None)


  def toAssistedChannels(extraRoute: Seq[ExtraHop], targetNodeId: PublicKey): Map[ShortChannelId, AssistedChannel] = {
    // BOLT 11: "For each entry, the pubkey is the node ID of the start of the channel", and the last node is the destination
    val nextNodeIds = extraRoute.map(_.nodeId).drop(1) :+ targetNodeId
    extraRoute.zip(nextNodeIds).map {
      case (extraHop: ExtraHop, nextNodeId) => extraHop.shortChannelId -> AssistedChannel(extraHop, nextNodeId)
    }.toMap
  }

  def getDesc(u: ChannelUpdate, channel: ChannelAnnouncement): ChannelDesc = {
    // the least significant bit tells us if it is node1 or node2
    if (Announcements.isNode1(u.channelFlags)) ChannelDesc(u.shortChannelId, channel.nodeId1, channel.nodeId2) else ChannelDesc(u.shortChannelId, channel.nodeId2, channel.nodeId1)
  }

  def isRelatedTo(c: ChannelAnnouncement, nodeId: PublicKey) = nodeId == c.nodeId1 || nodeId == c.nodeId2

  def hasChannels(nodeId: PublicKey, channels: Iterable[PublicChannel]): Boolean = channels.exists(c => isRelatedTo(c.ann, nodeId))

  def isStale(u: ChannelUpdate): Boolean = {
    // BOLT 7: "nodes MAY prune channels should the timestamp of the latest channel_update be older than 2 weeks (1209600 seconds)"
    // but we don't want to prune brand new channels for which we didn't yet receive a channel update
    val staleThresholdSeconds = Platform.currentTime / 1000 - 1209600
    u.timestamp < staleThresholdSeconds
  }

  /**
    * Is stale a channel that:
    * (1) is older than 2 weeks (2*7*144 = 2016 blocks)
    * AND
    * (2) has no channel_update younger than 2 weeks
    *
    * @param channel
    * @param update1_opt update corresponding to one side of the channel, if we have it
    * @param update2_opt update corresponding to the other side of the channel, if we have it
    * @return
    */
  def isStale(channel: ChannelAnnouncement, update1_opt: Option[ChannelUpdate], update2_opt: Option[ChannelUpdate]): Boolean = {
    // BOLT 7: "nodes MAY prune channels should the timestamp of the latest channel_update be older than 2 weeks (1209600 seconds)"
    // but we don't want to prune brand new channels for which we didn't yet receive a channel update, so we keep them as long as they are less than 2 weeks (2016 blocks) old
    val staleThresholdBlocks = Globals.blockCount.get() - 2016
    val TxCoordinates(blockHeight, _, _) = ShortChannelId.coordinates(channel.shortChannelId)
    blockHeight < staleThresholdBlocks && update1_opt.map(isStale).getOrElse(true) && update2_opt.map(isStale).getOrElse(true)
  }

  def getStaleChannels(channels: Iterable[PublicChannel]): Iterable[PublicChannel] = channels.filter(data => isStale(data.ann, data.update_1_opt, data.update_2_opt))

  /**
    * Filters channels that we want to send to nodes asking for a channel range
    */
  def keep(firstBlockNum: Long, numberOfBlocks: Long, id: ShortChannelId, channels: Map[ShortChannelId, PublicChannel]): Boolean = {
    val TxCoordinates(height, _, _) = ShortChannelId.coordinates(id)
    height >= firstBlockNum && height <= (firstBlockNum + numberOfBlocks)
  }

  def syncProgress(d: Data): SyncProgress =
    if (d.sync.isEmpty) {
      SyncProgress(1)
    } else {
      SyncProgress(1 - d.sync.values.map(v => v.missing.size + v.outdated.size).sum * 1.0 / d.sync.values.map(v => v.totalMissingCount + v.totalOutdatedCount).sum)
    }

  /**
    * This method is used after a payment failed, and we want to exclude some nodes that we know are failing
    */
  def getIgnoredChannelDesc(channels: Map[ShortChannelId, PublicChannel], ignoreNodes: Set[PublicKey]): Iterable[ChannelDesc] = {
    val desc = if (ignoreNodes.isEmpty) {
      Iterable.empty[ChannelDesc]
    } else {
      // expensive, but node blacklisting shouldn't happen often
      channels.values
        .filter(channelData => ignoreNodes.contains(channelData.ann.nodeId1) || ignoreNodes.contains(channelData.ann.nodeId2))
        .flatMap(channelData => Vector(ChannelDesc(channelData.ann.shortChannelId, channelData.ann.nodeId1, channelData.ann.nodeId2), ChannelDesc(channelData.ann.shortChannelId, channelData.ann.nodeId2, channelData.ann.nodeId1)))
    }
    desc
  }

  /**
    *
    * @param channels id -> announcement map
    * @param updates  channel updates
    * @param id       short channel id
    * @return the timestamp of the most recent update for this channel id, 0 if we don't have any
    */
  def getTimestamp(channels: SortedMap[ShortChannelId, ChannelAnnouncement], updates: Map[ChannelDesc, ChannelUpdate])(id: ShortChannelId): Long = {
    val ca = channels(id)
    val opt1 = updates.get(ChannelDesc(ca.shortChannelId, ca.nodeId1, ca.nodeId2))
    val opt2 = updates.get(ChannelDesc(ca.shortChannelId, ca.nodeId2, ca.nodeId1))
    val timestamp = (opt1, opt2) match {
      case (Some(u1), Some(u2)) => Math.max(u1.timestamp, u2.timestamp)
      case (Some(u1), None) => u1.timestamp
      case (None, Some(u2)) => u2.timestamp
      case (None, None) =>
        0L
    }
    timestamp
  }

  /**
    * https://github.com/lightningnetwork/lightning-rfc/blob/master/04-onion-routing.md#clarifications
    */
  val ROUTE_MAX_LENGTH = 20

  // Max allowed CLTV for a route
  val DEFAULT_ROUTE_MAX_CLTV = 1008

  // The default amount of routes we'll search for when findRoute is called
  val DEFAULT_ROUTES_COUNT = 3

  /**
    * Find a route in the graph between localNodeId and targetNodeId, returns the route.
    * Will perform a k-shortest path selection given the @param numRoutes and randomly select one of the result.
    *
    * @param g
    * @param localNodeId
    * @param targetNodeId
    * @param amountMsat   the amount that will be sent along this route
    * @param numRoutes    the number of shortest-paths to find
    * @param extraEdges   a set of extra edges we want to CONSIDER during the search
    * @param ignoredEdges a set of extra edges we want to IGNORE during the search
    * @param routeParams  a set of parameters that can restrict the route search
    * @param wr           an object containing the ratios used to 'weight' edges when searching for the shortest path
    * @return the computed route to the destination @targetNodeId
    */
  def findRoute(g: DirectedGraph,
                localNodeId: PublicKey,
                targetNodeId: PublicKey,
                amountMsat: Long,
                numRoutes: Int,
                extraEdges: Set[GraphEdge] = Set.empty,
                ignoredEdges: Set[ChannelDesc] = Set.empty,
                ignoredVertices: Set[PublicKey] = Set.empty,
                routeParams: RouteParams): Try[Seq[Hop]] = Try {

    if (localNodeId == targetNodeId) throw CannotRouteToSelf

    val currentBlockHeight = Globals.blockCount.get()

    val boundaries: RichWeight => Boolean = { weight =>
      ((weight.cost - amountMsat) < routeParams.maxFeeBaseMsat || (weight.cost - amountMsat) < (routeParams.maxFeePct * amountMsat)) &&
        weight.length <= routeParams.routeMaxLength && weight.length <= ROUTE_MAX_LENGTH &&
        weight.cltv <= routeParams.routeMaxCltv
    }

    val foundRoutes = Graph.yenKshortestPaths(g, localNodeId, targetNodeId, amountMsat, ignoredEdges, ignoredVertices, extraEdges, numRoutes, routeParams.ratios, currentBlockHeight, boundaries).toList match {
      case Nil if routeParams.routeMaxLength < ROUTE_MAX_LENGTH => // if not found within the constraints we relax and repeat the search
        return findRoute(g, localNodeId, targetNodeId, amountMsat, numRoutes, extraEdges, ignoredEdges, ignoredVertices, routeParams.copy(routeMaxLength = ROUTE_MAX_LENGTH, routeMaxCltv = DEFAULT_ROUTE_MAX_CLTV))
      case Nil => throw RouteNotFound
      case routes => routes.find(_.path.size == 1) match {
        case Some(directRoute) => directRoute :: Nil
        case _ => routes
      }
    }

    // At this point 'foundRoutes' cannot be empty
    Random.shuffle(foundRoutes).head.path.map(graphEdgeToHop)
  }
}<|MERGE_RESOLUTION|>--- conflicted
+++ resolved
@@ -159,51 +159,14 @@
     log.info("loading network announcements from db...")
     // On Android, we discard the node announcements
     val channels = db.listChannels()
-<<<<<<< HEAD
-    val updates = db.listChannelUpdates()
-    log.info("loaded from db: channels={} nodes={} updates={}", channels.size, 0, updates.size)
-
-    val initChannels = channels.keys.foldLeft(TreeMap.empty[ShortChannelId, ChannelAnnouncement]) { case (m, c) => m + (c.shortChannelId -> c) }
-    val initChannelUpdates = updates.map { u =>
-      val desc = getDesc(u, initChannels(u.shortChannelId))
-      desc -> u
-    }.toMap
-    // this will be used to calculate routes
-    val graph = DirectedGraph.makeGraph(initChannelUpdates)
-
-    log.info(s"initialization completed, ready to process messages")
-    Try(initialized.map(_.success(Done)))
-    startWith(NORMAL, Data(Map.empty, initChannels, initChannelUpdates, Stash(Map.empty, Map.empty), awaiting = Map.empty, privateChannels = Map.empty, privateUpdates = Map.empty, excludedChannels = Set.empty, graph, sync = Map.empty))
-=======
-    val nodes = db.listNodes()
-    log.info("loaded from db: channels={} nodes={}", channels.size, nodes.size)
+    log.info("loaded from db: channels={} nodes={}", channels.size)
     val initChannels = channels
     // this will be used to calculate routes
     val graph = DirectedGraph.makeGraph(initChannels)
-    val initNodes = nodes.map(n => (n.nodeId -> n)).toMap
-    // send events for remaining channels/nodes
-    context.system.eventStream.publish(ChannelsDiscovered(initChannels.values.map(pc => SingleChannelDiscovered(pc.ann, pc.capacity))))
-    context.system.eventStream.publish(ChannelUpdatesReceived(initChannels.values.flatMap(pc => pc.update_1_opt ++ pc.update_2_opt ++ Nil)))
-    context.system.eventStream.publish(NodesDiscovered(initNodes.values))
-
-    // watch the funding tx of all these channels
-    // note: some of them may already have been spent, in that case we will receive the watch event immediately
-    initChannels.values.foreach { pc =>
-      val txid = pc.fundingTxid
-      val TxCoordinates(_, _, outputIndex) = ShortChannelId.coordinates(pc.ann.shortChannelId)
-      val fundingOutputScript = write(pay2wsh(Scripts.multiSig2of2(pc.ann.bitcoinKey1, pc.ann.bitcoinKey2)))
-      watcher ! WatchSpentBasic(self, txid, outputIndex, fundingOutputScript, BITCOIN_FUNDING_EXTERNAL_CHANNEL_SPENT(pc.ann.shortChannelId))
-    }
-
-    // on restart we update our node announcement
-    // note that if we don't currently have public channels, this will be ignored
-    val nodeAnn = Announcements.makeNodeAnnouncement(nodeParams.privateKey, nodeParams.alias, nodeParams.color, nodeParams.publicAddresses)
-    self ! nodeAnn
 
     log.info(s"initialization completed, ready to process messages")
     Try(initialized.map(_.success(Done)))
-    startWith(NORMAL, Data(initNodes, initChannels, Stash(Map.empty, Map.empty), rebroadcast = Rebroadcast(channels = Map.empty, updates = Map.empty, nodes = Map.empty), awaiting = Map.empty, privateChannels = Map.empty, excludedChannels = Set.empty, graph, sync = Map.empty))
->>>>>>> ee1f3a54
+    startWith(NORMAL, Data(Map.empty, initChannels, Stash(Map.empty, Map.empty), awaiting = Map.empty, privateChannels = Map.empty, excludedChannels = Set.empty, graph, sync = Map.empty))
   }
 
   when(NORMAL) {
@@ -256,96 +219,7 @@
       }
 
     case Event(GetRoutingState, d: Data) =>
-<<<<<<< HEAD
       stay // ignored on Android
-=======
-      log.info(s"getting valid announcements for $sender")
-      sender ! RoutingState(d.channels.values, d.nodes.values)
-      stay
-
-    case Event(v@ValidateResult(c, _), d0) =>
-      d0.awaiting.get(c) match {
-        case Some(origin +: others) => origin ! TransportHandler.ReadAck(c) // now we can acknowledge the message, we only need to do it for the first peer that sent us the announcement
-        case _ => ()
-      }
-      log.info("got validation result for shortChannelId={} (awaiting={} stash.nodes={} stash.updates={})", c.shortChannelId, d0.awaiting.size, d0.stash.nodes.size, d0.stash.updates.size)
-      val publicChannel_opt = v match {
-        case ValidateResult(c, Left(t)) =>
-          log.warning("validation failure for shortChannelId={} reason={}", c.shortChannelId, t.getMessage)
-          None
-        case ValidateResult(c, Right((tx, UtxoStatus.Unspent))) =>
-          val TxCoordinates(_, _, outputIndex) = ShortChannelId.coordinates(c.shortChannelId)
-          // let's check that the output is indeed a P2WSH multisig 2-of-2 of nodeid1 and nodeid2)
-          val fundingOutputScript = write(pay2wsh(Scripts.multiSig2of2(PublicKey(c.bitcoinKey1), PublicKey(c.bitcoinKey2))))
-          if (tx.txOut.size < outputIndex + 1 || fundingOutputScript != tx.txOut(outputIndex).publicKeyScript) {
-            log.error(s"invalid script for shortChannelId={}: txid={} does not have script=$fundingOutputScript at outputIndex=$outputIndex ann={}", c.shortChannelId, tx.txid, c)
-            d0.awaiting.get(c) match {
-              case Some(origins) => origins.foreach(_ ! InvalidAnnouncement(c))
-              case _ => ()
-            }
-            None
-          } else {
-            watcher ! WatchSpentBasic(self, tx, outputIndex, BITCOIN_FUNDING_EXTERNAL_CHANNEL_SPENT(c.shortChannelId))
-            // TODO: check feature bit set
-            log.debug("added channel channelId={}", c.shortChannelId)
-            val capacity = tx.txOut(outputIndex).amount
-            context.system.eventStream.publish(ChannelsDiscovered(SingleChannelDiscovered(c, capacity) :: Nil))
-            db.addChannel(c, tx.txid, capacity)
-
-            // in case we just validated our first local channel, we announce the local node
-            if (!d0.nodes.contains(nodeParams.nodeId) && isRelatedTo(c, nodeParams.nodeId)) {
-              log.info("first local channel validated, announcing local node")
-              val nodeAnn = Announcements.makeNodeAnnouncement(nodeParams.privateKey, nodeParams.alias, nodeParams.color, nodeParams.publicAddresses)
-              self ! nodeAnn
-            }
-            Some(PublicChannel(c, tx.txid, capacity, None, None))
-          }
-        case ValidateResult(c, Right((tx, fundingTxStatus: UtxoStatus.Spent))) =>
-          if (fundingTxStatus.spendingTxConfirmed) {
-            log.warning("ignoring shortChannelId={} tx={} (funding tx already spent and spending tx is confirmed)", c.shortChannelId, tx.txid)
-            // the funding tx has been spent by a transaction that is now confirmed: peer shouldn't send us those
-            d0.awaiting.get(c) match {
-              case Some(origins) => origins.foreach(_ ! ChannelClosed(c))
-              case _ => ()
-            }
-          } else {
-            log.debug("ignoring shortChannelId={} tx={} (funding tx already spent but spending tx isn't confirmed)", c.shortChannelId, tx.txid)
-          }
-          // there may be a record if we have just restarted
-          db.removeChannel(c.shortChannelId)
-          None
-      }
-
-      // we also reprocess node and channel_update announcements related to channels that were just analyzed
-      val reprocessUpdates = d0.stash.updates.filterKeys(u => u.shortChannelId == c.shortChannelId)
-      val reprocessNodes = d0.stash.nodes.filterKeys(n => isRelatedTo(c, n.nodeId))
-      // and we remove the reprocessed messages from the stash
-      val stash1 = d0.stash.copy(updates = d0.stash.updates -- reprocessUpdates.keys, nodes = d0.stash.nodes -- reprocessNodes.keys)
-      // we remove channel from awaiting map
-      val awaiting1 = d0.awaiting - c
-
-      publicChannel_opt match {
-        case Some(pc) =>
-        // note: if the channel is graduating from private to public, the implementation (in the LocalChannelUpdate handler) guarantees that we will process a new channel_update
-        // right after the channel_announcement, channel_updates will be moved from private to public at that time
-        val d1 = d0.copy(
-          channels = d0.channels + (c.shortChannelId -> pc),
-          privateChannels = d0.privateChannels - c.shortChannelId, // we remove fake announcements that we may have made before
-          rebroadcast = d0.rebroadcast.copy(channels = d0.rebroadcast.channels + (c -> d0.awaiting.getOrElse(c, Nil).toSet)), // we also add the newly validated channels to the rebroadcast queue
-          stash = stash1,
-          awaiting = awaiting1)
-        // we only reprocess updates and nodes if validation succeeded
-        val d2 = reprocessUpdates.foldLeft(d1) {
-          case (d, (u, origins)) => origins.foldLeft(d) { case (d, origin) => handle(u, origin, d) } // we reprocess the same channel_update for every origin (to preserve origin information)
-        }
-        val d3 = reprocessNodes.foldLeft(d2) {
-          case (d, (n, origins)) => origins.foldLeft(d) { case (d, origin) => handle(n, origin, d) } // we reprocess the same node_announcement for every origins (to preserve origin information)
-        }
-        stay using d3
-        case None =>
-        stay using d0.copy(stash = stash1, awaiting = awaiting1)
-      }
->>>>>>> ee1f3a54
 
     case Event(WatchEventSpentBasic(BITCOIN_FUNDING_EXTERNAL_CHANNEL_SPENT(shortChannelId)), d) if d.channels.contains(shortChannelId) =>
       val lostChannel = d.channels(shortChannelId).ann
@@ -376,33 +250,15 @@
 
     case Event(TickPruneStaleChannels, d) =>
       // first we select channels that we will prune
-<<<<<<< HEAD
-      val staleChannels = getStaleChannels(d.channels.values, d.updates)
-      // then we clean up the related channel updates
-      val staleUpdates = staleChannels.map(d.channels).flatMap(c => Seq(ChannelDesc(c.shortChannelId, c.nodeId1, c.nodeId2), ChannelDesc(c.shortChannelId, c.nodeId2, c.nodeId1)))
-      // finally we remove nodes that aren't tied to any channels anymore (and deduplicate them)
-      val potentialStaleNodes = staleChannels.map(d.channels).flatMap(c => Set(c.nodeId1, c.nodeId2)).toSet
-      val channels1 = d.channels -- staleChannels
-
-      // let's clean the db and send the events
-      db.removeChannels(staleChannels) // NB: this also removes channel updates
-      // On Android we don't track pruned channels in our db
-      staleChannels.foreach { shortChannelId =>
-=======
       val staleChannels = getStaleChannels(d.channels.values)
       val staleChannelIds = staleChannels.map(_.ann.shortChannelId)
       // then we remove nodes that aren't tied to any channels anymore (and deduplicate them)
-      val potentialStaleNodes = staleChannels.flatMap(c => Set(c.ann.nodeId1, c.ann.nodeId2)).toSet
       val channels1 = d.channels -- staleChannelIds
-      // no need to iterate on all nodes, just on those that are affected by current pruning
-      val staleNodes = potentialStaleNodes.filterNot(nodeId => hasChannels(nodeId, channels1.values))
 
       // let's clean the db and send the events
       db.removeChannels(staleChannelIds) // NB: this also removes channel updates
-      // we keep track of recently pruned channels so we don't revalidate them (zombie churn)
-      db.addToPruned(staleChannelIds)
+      // On Android we don't track pruned channels in our db
       staleChannelIds.foreach { shortChannelId =>
->>>>>>> ee1f3a54
         log.info("pruning shortChannelId={} (stale)", shortChannelId)
         context.system.eventStream.publish(ChannelLost(shortChannelId))
       }
@@ -414,17 +270,7 @@
       })
 
       val graph1 = d.graph.removeEdges(staleChannelsToRemove)
-<<<<<<< HEAD
-      stay using d.copy(channels = channels1, updates = d.updates -- staleUpdates, graph = graph1)
-=======
-      staleNodes.foreach {
-        case nodeId =>
-          log.info("pruning nodeId={} (stale)", nodeId)
-          db.removeNode(nodeId)
-          context.system.eventStream.publish(NodeLost(nodeId))
-      }
-      stay using d.copy(nodes = d.nodes -- staleNodes, channels = channels1, graph = graph1)
->>>>>>> ee1f3a54
+      stay using d.copy(channels = channels1, graph = graph1)
 
     case Event(ExcludeChannel(desc@ChannelDesc(shortChannelId, nodeId, _)), d) =>
       val banDuration = nodeParams.routerConf.channelExcludeDuration
@@ -551,9 +397,10 @@
           bitcoinKey2 = null)
         sender ! TransportHandler.ReadAck(c)
         // On Android, we don't validate announcements for now, it means that neither awaiting nor stashed announcements are used
-        db.addChannel(c1, ByteVector32.Zeroes, Satoshi(0))
+        val pc = PublicChannel(c1, ByteVector32.Zeroes, Satoshi(0), None, None)
+        db.addChannel(pc.ann, pc.fundingTxid, pc.capacity)
         stay using d.copy(
-          channels = d.channels + (c1.shortChannelId -> c1),
+          channels = d.channels + (c1.shortChannelId -> pc),
           privateChannels = d.privateChannels - c1.shortChannelId // we remove fake announcements that we may have made before)
         )
       }
@@ -568,37 +415,13 @@
 
     case Event(PeerRoutingMessage(transport, _, routingMessage@QueryChannelRange(chainHash, firstBlockNum, numberOfBlocks)), d) =>
       sender ! TransportHandler.ReadAck(routingMessage)
-<<<<<<< HEAD
       // On Android we ignore queries
-      stay
-
-    case Event(PeerRoutingMessage(transport, _, routingMessage@QueryChannelRangeEx(chainHash, firstBlockNum, numberOfBlocks)), d) =>
-      sender ! TransportHandler.ReadAck(routingMessage)
-      // On Android we ignore queries
-=======
-      log.info("received query_channel_range={}", routingMessage)
-      // sort channel ids and keep the ones which are in [firstBlockNum, firstBlockNum + numberOfBlocks]
-      val shortChannelIds: SortedSet[ShortChannelId] = d.channels.keySet.filter(keep(firstBlockNum, numberOfBlocks, _, d.channels))
-      // TODO: we don't compress to be compatible with old mobile apps, switch to ZLIB ASAP
-      // Careful: when we remove GZIP support, eclair-wallet 0.3.0 will stop working i.e. channels to ACINQ nodes will not
-      // work anymore
-      val blocks = ChannelRangeQueries.encodeShortChannelIds(firstBlockNum, numberOfBlocks, shortChannelIds, ChannelRangeQueries.UNCOMPRESSED_FORMAT)
-      log.info("sending back reply_channel_range with {} items for range=({}, {})", shortChannelIds.size, firstBlockNum, numberOfBlocks)
-      // there could be several reply_channel_range messages for a single query
-      val replies = blocks.map(block => ReplyChannelRange(chainHash, block.firstBlock, block.numBlocks, 1, block.shortChannelIds))
-      replies.foreach(reply => transport ! reply)
->>>>>>> ee1f3a54
       stay
 
     case Event(PeerRoutingMessage(transport, remoteNodeId, routingMessage@ReplyChannelRange(chainHash, firstBlockNum, numberOfBlocks, _, data)), d) =>
       sender ! TransportHandler.ReadAck(routingMessage)
       val (format, theirShortChannelIds, useGzip) = ChannelRangeQueries.decodeShortChannelIds(data)
-<<<<<<< HEAD
-      // keep our channel ids that are in [firstBlockNum, firstBlockNum + numberOfBlocks]
-      val ourShortChannelIds: SortedSet[ShortChannelId] = d.channels.keySet.filter(keep(firstBlockNum, numberOfBlocks, _, d.channels, d.updates))
-=======
       val ourShortChannelIds: SortedSet[ShortChannelId] = d.channels.keySet.filter(keep(firstBlockNum, numberOfBlocks, _, d.channels))
->>>>>>> ee1f3a54
       val missing: SortedSet[ShortChannelId] = theirShortChannelIds -- ourShortChannelIds
       log.info("received reply_channel_range, we're missing {} channel announcements/updates, format={} useGzip={}", missing.size, format, useGzip)
 
@@ -628,119 +451,30 @@
         d.channels.filterKeys(id => shortChannelIds.contains(id))
       }
 
-      val staleChannels = getStaleChannels(pruningCandidates.values, d.updates)
-      val staleUpdates = staleChannels.map(d.channels).flatMap(c => Seq(ChannelDesc(c.shortChannelId, c.nodeId1, c.nodeId2), ChannelDesc(c.shortChannelId, c.nodeId2, c.nodeId1)))
-      val channels1 = d.channels -- staleChannels
+      // first we select channels that we will prune
+      val staleChannels = getStaleChannels(pruningCandidates.values)
+      val staleChannelIds = staleChannels.map(_.ann.shortChannelId)
+      // then we remove nodes that aren't tied to any channels anymore (and deduplicate them)
+      val channels1 = d.channels -- staleChannelIds
 
       // let's clean the db and send the events
-      db.removeChannels(staleChannels) // NB: this also removes channel updates
-      staleChannels.foreach { shortChannelId =>
+      db.removeChannels(staleChannelIds) // NB: this also removes channel updates
+      // On Android we don't track pruned channels in our db
+      staleChannelIds.foreach { shortChannelId =>
         log.info("pruning shortChannelId={} (stale)", shortChannelId)
         context.system.eventStream.publish(ChannelLost(shortChannelId))
       }
       // we also need to remove updates from the graph
       val staleChannelsToRemove = new mutable.MutableList[ChannelDesc]
-      staleChannels.map(d.channels).foreach( ca => {
-        staleChannelsToRemove += ChannelDesc(ca.shortChannelId, ca.nodeId1, ca.nodeId2)
-        staleChannelsToRemove += ChannelDesc(ca.shortChannelId, ca.nodeId2, ca.nodeId1)
+      staleChannels.foreach(ca => {
+        staleChannelsToRemove += ChannelDesc(ca.ann.shortChannelId, ca.ann.nodeId1, ca.ann.nodeId2)
+        staleChannelsToRemove += ChannelDesc(ca.ann.shortChannelId, ca.ann.nodeId2, ca.ann.nodeId1)
       })
+
       val graph1 = d.graph.removeEdges(staleChannelsToRemove)
-      stay using d1.copy(channels = channels1, updates = d.updates -- staleUpdates, graph = graph1)
-
-    case Event(PeerRoutingMessage(transport, remoteNodeId, routingMessage@ReplyChannelRangeEx(chainHash, firstBlockNum, numberOfBlocks, _, data)), d) =>
-      sender ! TransportHandler.ReadAck(routingMessage)
-<<<<<<< HEAD
-      val (format, theirTimestampMap) = ChannelRangeQueriesEx.decodeShortChannelIdAndTimestamps(data)
-      val theirShortChannelIds = theirTimestampMap.keySet
-      // keep our ids that match [block, block + numberOfBlocks]
-      val ourShortChannelIds: SortedSet[ShortChannelId] = d.channels.keySet.filter(id => {
-        val TxCoordinates(height, _, _) = ShortChannelId.coordinates(id)
-        height >= firstBlockNum && height <= (firstBlockNum + numberOfBlocks)
-      })
-
-      // missing are the ones we don't have
-      val missing = theirShortChannelIds -- ourShortChannelIds
-
-      // outdated are the ones for which our update timestamp is older that theirs
-      val outdated = ourShortChannelIds.filter(id => {
-        theirShortChannelIds.contains(id) && Router.getTimestamp(d.channels, d.updates)(id) < theirTimestampMap(id)
-      })
-      log.info("received reply_channel_range_ex, we're missing {} channel announcements and we have {} outdated ones, format={} ", missing.size, outdated.size, format)
-      // we first sync missing channels, then outdated ones
-      val d1 = if (missing.nonEmpty) {
-        // they may send back several reply_channel_range messages for a single query_channel_range query, and we must not
-        // send another query_short_channel_ids query if they're still processing one
-        d.sync.get(remoteNodeId) match {
-          case None =>
-            // we don't have a pending query with this peer
-            val (slice, rest) = missing.splitAt(SHORTID_WINDOW)
-            transport ! QueryShortChannelIdsEx(chainHash, 1.toByte, ChannelRangeQueries.encodeShortChannelIdsSingle(slice, format, useGzip = false))
-            d.copy(sync = d.sync + (remoteNodeId -> Sync(rest, missing.size, outdated, outdated.size)))
-          case Some(sync) =>
-            // we already have a pending query with this peer, add missing ids to our "sync" state
-            d.copy(sync = d.sync + (remoteNodeId -> sync.copy(missing = sync.missing ++ missing, totalMissingCount = sync.totalMissingCount + missing.size)))
-        }
-      } else if (outdated.nonEmpty) {
-        d.sync.get(remoteNodeId) match {
-          case None =>
-            // we don't have a pending query with this peer
-            val (slice, rest) = outdated.splitAt(SHORTID_WINDOW)
-            transport ! QueryShortChannelIdsEx(chainHash, 0.toByte, ChannelRangeQueries.encodeShortChannelIdsSingle(slice, format, useGzip = false))
-            d.copy(sync = d.sync + (remoteNodeId -> Sync(SortedSet(), 0, outdated, outdated.size)))
-          case Some(sync) =>
-            // we already have a pending query with this peer, add outdated ids to our "sync" state
-            d.copy(sync = d.sync + (remoteNodeId -> sync.copy(outdated = sync.outdated ++ outdated, totalOutdatedCount = sync.totalOutdatedCount + outdated.size)))
-=======
-      val (_, shortChannelIds, useGzip) = ChannelRangeQueries.decodeShortChannelIds(data)
-      log.info("received query_short_channel_ids for {} channel announcements, useGzip={}", shortChannelIds.size, useGzip)
-      shortChannelIds.foreach(shortChannelId => {
-        d.channels.get(shortChannelId) match {
-          case None => log.warning("received query for shortChannelId={} that we don't have", shortChannelId)
-          case Some(channelData) =>
-            transport ! channelData.ann
-            channelData.update_1_opt.foreach(u => transport ! u)
-            channelData.update_2_opt.foreach(u => transport ! u)
->>>>>>> ee1f3a54
-        }
-      } else d
-      context.system.eventStream.publish(syncProgress(d1))
-
-      // we have channel announcement that they don't have: check if we can prune them
-      val pruningCandidates = {
-        val first = ShortChannelId(firstBlockNum.toInt, 0, 0)
-        val last = ShortChannelId((firstBlockNum + numberOfBlocks).toInt, 0xFFFFFFFF, 0xFFFF)
-        // channel ids are sorted so we can simplify our range check
-        val shortChannelIds = d.channels.keySet.dropWhile(_ < first).takeWhile(_ <= last) -- theirShortChannelIds
-        log.info("we have {} channel that they do not have", shortChannelIds.size)
-        d.channels.filterKeys(id => shortChannelIds.contains(id))
-      }
-
-      val staleChannels = getStaleChannels(pruningCandidates.values, d.updates)
-      val staleUpdates = staleChannels.map(d.channels).flatMap(c => Seq(ChannelDesc(c.shortChannelId, c.nodeId1, c.nodeId2), ChannelDesc(c.shortChannelId, c.nodeId2, c.nodeId1)))
-      val channels1 = d.channels -- staleChannels
-
-      // let's clean the db and send the events
-      db.removeChannels(staleChannels) // NB: this also removes channel updates
-      staleChannels.foreach { shortChannelId =>
-        log.info("pruning shortChannelId={} (stale)", shortChannelId)
-        context.system.eventStream.publish(ChannelLost(shortChannelId))
-      }
-      // we also need to remove updates from the graph
-      val staleChannelsToRemove = new mutable.MutableList[ChannelDesc]
-      staleChannels.map(d.channels).foreach( ca => {
-        staleChannelsToRemove += ChannelDesc(ca.shortChannelId, ca.nodeId1, ca.nodeId2)
-        staleChannelsToRemove += ChannelDesc(ca.shortChannelId, ca.nodeId2, ca.nodeId1)
-      })
-      val graph1 = d.graph.removeEdges(staleChannelsToRemove)
-
-      stay using d1.copy(channels = channels1, updates = d.updates -- staleUpdates, graph = graph1)
+      stay using d.copy(channels = channels1, graph = graph1)
 
     case Event(PeerRoutingMessage(transport, _, routingMessage@QueryShortChannelIds(chainHash, data)), d) =>
-      sender ! TransportHandler.ReadAck(routingMessage)
-      // On Android we ignore queries
-      stay
-
-    case Event(PeerRoutingMessage(transport, _, routingMessage@QueryShortChannelIdsEx(chainHash, flag, data)), d) =>
       sender ! TransportHandler.ReadAck(routingMessage)
       // On Android we ignore queries
       stay
@@ -764,31 +498,6 @@
       }
       context.system.eventStream.publish(syncProgress(d1))
       stay using d1
-
-    case Event(PeerRoutingMessage(transport, remoteNodeId, routingMessage@ReplyShortChannelIdsEndEx(chainHash, complete)), d) =>
-      sender ! TransportHandler.ReadAck(routingMessage)
-      log.info("received reply_short_channel_ids_end_ex={}", routingMessage)
-      // have we more channels to ask this peer?
-      val d1 = d.sync.get(remoteNodeId) match {
-        case Some(sync) if sync.missing.nonEmpty =>
-          log.info(s"asking {} for the next slice of missing short_channel_ids", remoteNodeId)
-          val (slice, rest) = sync.missing.splitAt(SHORTID_WINDOW)
-          transport ! QueryShortChannelIdsEx(chainHash, 1.toByte, ChannelRangeQueries.encodeShortChannelIdsSingle(slice, ChannelRangeQueries.UNCOMPRESSED_FORMAT, useGzip = false))
-          d.copy(sync = d.sync + (remoteNodeId -> sync.copy(missing = rest)))
-        case Some(sync) if sync.outdated.nonEmpty =>
-          log.info(s"asking {} for the next slice of outdated short_channel_ids", remoteNodeId)
-          val (slice, rest) = sync.outdated.splitAt(SHORTID_WINDOW)
-          transport ! QueryShortChannelIdsEx(chainHash, 0.toByte, ChannelRangeQueries.encodeShortChannelIdsSingle(slice, ChannelRangeQueries.UNCOMPRESSED_FORMAT, useGzip = false))
-          d.copy(sync = d.sync + (remoteNodeId -> sync.copy(outdated = rest)))
-        case Some(sync) if sync.missing.isEmpty && sync.outdated.isEmpty =>
-          // we received reply_short_channel_ids_end for our last query and have not sent another one, we can now remove
-          // the remote peer from our map
-          d.copy(sync = d.sync - remoteNodeId)
-        case _ =>
-          d
-      }
-      context.system.eventStream.publish(syncProgress(d1))
-      stay using d1
   }
 
   initialize()
@@ -809,13 +518,8 @@
       log.debug("updated node nodeId={}", n.nodeId)
       context.system.eventStream.publish(NodeUpdated(n))
       db.updateNode(n)
-<<<<<<< HEAD
       d.copy(nodes = d.nodes + (n.nodeId -> n))
-    } else if (d.channels.values.exists(c => isRelatedTo(c, n.nodeId))) {
-=======
-      d.copy(nodes = d.nodes + (n.nodeId -> n), rebroadcast = d.rebroadcast.copy(nodes = d.rebroadcast.nodes + (n -> Set(origin))))
     } else if (d.channels.values.exists(c => isRelatedTo(c.ann, n.nodeId))) {
->>>>>>> ee1f3a54
       log.debug("added node nodeId={}", n.nodeId)
       context.system.eventStream.publish(NodesDiscovered(n :: Nil))
       db.addNode(n)
@@ -839,19 +543,9 @@
     if (d.channels.contains(u.shortChannelId)) {
       // related channel is already known (note: this means no related channel_update is in the stash)
       val publicChannel = true
-<<<<<<< HEAD
-      val c = d.channels(u.shortChannelId)
-      val desc = getDesc(u, c)
-      if (isStale(u)) {
-=======
       val pc = d.channels(u.shortChannelId)
       val desc = getDesc(u, pc.ann)
-      if (d.rebroadcast.updates.contains(u)) {
-        log.debug("ignoring {} (pending rebroadcast)", u)
-        val origins = d.rebroadcast.updates(u) + origin
-        d.copy(rebroadcast = d.rebroadcast.copy(updates = d.rebroadcast.updates + (u -> origins)))
-      } else if (isStale(u)) {
->>>>>>> ee1f3a54
+      if (isStale(u)) {
         log.debug("ignoring {} (stale)", u)
         d
       } else if (pc.getSameSideAs(u).exists(_.timestamp >= u.timestamp)) {
@@ -863,36 +557,19 @@
         d
       } else if (pc.getSameSideAs(u).isDefined) {
         log.debug("updated channel_update for shortChannelId={} public={} flags={} {}", u.shortChannelId, publicChannel, u.channelFlags, u)
-        context.system.eventStream.publish(ChannelUpdatesReceived(u :: Nil))
-<<<<<<< HEAD
-        db.updateChannelUpdate(u1)
-=======
         db.updateChannel(u)
->>>>>>> ee1f3a54
         // update the graph
         val graph1 = Announcements.isEnabled(u1.channelFlags) match {
           case true => d.graph.removeEdge(desc).addEdge(desc, u1)
           case false => d.graph.removeEdge(desc) // if the channel is now disabled, we remove it from the graph
         }
-<<<<<<< HEAD
-        d.copy(updates = d.updates + (desc -> u1), graph = graph1)
+        d.copy(channels = d.channels + (u.shortChannelId -> pc.updateSameSideAs(u)), graph = graph1)
       } else {
         log.debug("added channel_update for shortChannelId={} public={} flags={} {}", u.shortChannelId, publicChannel, u.channelFlags, u)
-        context.system.eventStream.publish(ChannelUpdatesReceived(u :: Nil))
-        db.addChannelUpdate(u1)
-        // we also need to update the graph
-        val graph1 = d.graph.addEdge(desc, u1)
-        d.copy(updates = d.updates + (desc -> u1), privateUpdates = d.privateUpdates - desc, graph = graph1)
-=======
-        d.copy(channels = d.channels + (u.shortChannelId -> pc.updateSameSideAs(u)), rebroadcast = d.rebroadcast.copy(updates = d.rebroadcast.updates + (u -> Set(origin))), graph = graph1)
-      } else {
-        log.debug("added channel_update for shortChannelId={} public={} flags={} {}", u.shortChannelId, publicChannel, u.channelFlags, u)
-        context.system.eventStream.publish(ChannelUpdatesReceived(u :: Nil))
         db.updateChannel(u)
         // we also need to update the graph
         val graph1 = d.graph.addEdge(desc, u)
-        d.copy(channels = d.channels + (u.shortChannelId -> pc.updateSameSideAs(u)), privateChannels = d.privateChannels - u.shortChannelId, rebroadcast = d.rebroadcast.copy(updates = d.rebroadcast.updates + (u -> Set(origin))), graph = graph1)
->>>>>>> ee1f3a54
+        d.copy(channels = d.channels + (u.shortChannelId -> pc.updateSameSideAs(u)), privateChannels = d.privateChannels - u.shortChannelId, graph = graph1)
       }
     } else if (d.awaiting.keys.exists(c => c.shortChannelId == u.shortChannelId)) {
       // channel is currently being validated
@@ -920,56 +597,15 @@
         d
       } else if (pc.getSameSideAs(u).isDefined) {
         log.debug("updated channel_update for shortChannelId={} public={} flags={} {}", u.shortChannelId, publicChannel, u.channelFlags, u)
-        context.system.eventStream.publish(ChannelUpdatesReceived(u :: Nil))
         // we also need to update the graph
-<<<<<<< HEAD
-        val graph1 = d.graph.removeEdge(desc).addEdge(desc, u1)
-        d.copy(privateUpdates = d.privateUpdates + (desc -> u1), graph = graph1)
-=======
         val graph1 = d.graph.removeEdge(desc).addEdge(desc, u)
         d.copy(privateChannels = d.privateChannels + (u.shortChannelId -> pc.updateSameSideAs(u)), graph = graph1)
->>>>>>> ee1f3a54
       } else {
         log.debug("added channel_update for shortChannelId={} public={} flags={} {}", u.shortChannelId, publicChannel, u.channelFlags, u)
-        context.system.eventStream.publish(ChannelUpdatesReceived(u :: Nil))
         // we also need to update the graph
-<<<<<<< HEAD
-        val graph1 = d.graph.addEdge(desc, u1)
-        d.copy(privateUpdates = d.privateUpdates + (desc -> u1), graph = graph1)
-       }
-=======
         val graph1 = d.graph.addEdge(desc, u)
         d.copy(privateChannels = d.privateChannels + (u.shortChannelId -> pc.updateSameSideAs(u)), graph = graph1)
       }
-    } else if (db.isPruned(u.shortChannelId) && !isStale(u)) {
-      // the channel was recently pruned, but if we are here, it means that the update is not stale so this is the case
-      // of a zombie channel coming back from the dead. they probably sent us a channel_announcement right before this update,
-      // but we ignored it because the channel was in the 'pruned' list. Now that we know that the channel is alive again,
-      // let's remove the channel from the zombie list and ask the sender to re-send announcements (channel_announcement + updates)
-      // about that channel. We can ignore this update since we will receive it again
-      log.info(s"channel shortChannelId=${u.shortChannelId} is back from the dead! requesting announcements about this channel")
-      db.removeFromPruned(u.shortChannelId)
-
-      // transport_opt will contain a valid transport only when we're handling an update that we received from a peer, not
-      // when we're sending updates to ourselves
-      (transport_opt, remoteNodeId_opt) match {
-        case (Some(transport), Some(remoteNodeId)) =>
-          d.sync.get(remoteNodeId) match {
-            case Some(sync) =>
-              // we already have a pending request to that node, let's add this channel to the list and we'll get it later
-              d.copy(sync = d.sync + (remoteNodeId -> sync.copy(missing = sync.missing + u.shortChannelId, totalMissingCount = sync.totalMissingCount + 1)))
-            case None =>
-              // we send the query right away
-              transport ! QueryShortChannelIds(u.chainHash, ChannelRangeQueries.encodeShortChannelIdsSingle(Seq(u.shortChannelId), ChannelRangeQueries.UNCOMPRESSED_FORMAT, useGzip = false))
-              d.copy(sync = d.sync + (remoteNodeId -> Sync(missing = SortedSet(u.shortChannelId), totalMissingCount = 1)))
-          }
-        case _ =>
-          // we don't know which node this update came from (maybe it was stashed and the channel got pruned in the meantime or some other corner case).
-          // or we don't have a transport to send our query with.
-          // anyway, that's not really a big deal because we have removed the channel from the pruned db so next time it shows up we will revalidate it
-          d
-      }
->>>>>>> ee1f3a54
     } else {
       // On android we don't track pruned channels in our db
       log.debug("ignoring announcement {} (unknown channel)", u)
@@ -1067,27 +703,6 @@
         .flatMap(channelData => Vector(ChannelDesc(channelData.ann.shortChannelId, channelData.ann.nodeId1, channelData.ann.nodeId2), ChannelDesc(channelData.ann.shortChannelId, channelData.ann.nodeId2, channelData.ann.nodeId1)))
     }
     desc
-  }
-
-  /**
-    *
-    * @param channels id -> announcement map
-    * @param updates  channel updates
-    * @param id       short channel id
-    * @return the timestamp of the most recent update for this channel id, 0 if we don't have any
-    */
-  def getTimestamp(channels: SortedMap[ShortChannelId, ChannelAnnouncement], updates: Map[ChannelDesc, ChannelUpdate])(id: ShortChannelId): Long = {
-    val ca = channels(id)
-    val opt1 = updates.get(ChannelDesc(ca.shortChannelId, ca.nodeId1, ca.nodeId2))
-    val opt2 = updates.get(ChannelDesc(ca.shortChannelId, ca.nodeId2, ca.nodeId1))
-    val timestamp = (opt1, opt2) match {
-      case (Some(u1), Some(u2)) => Math.max(u1.timestamp, u2.timestamp)
-      case (Some(u1), None) => u1.timestamp
-      case (None, Some(u2)) => u2.timestamp
-      case (None, None) =>
-        0L
-    }
-    timestamp
   }
 
   /**
