--- conflicted
+++ resolved
@@ -788,19 +788,14 @@
   def isStale(timestamp: Long): Boolean = {
     // BOLT 7: "nodes MAY prune channels should the timestamp of the latest channel_update be older than 2 weeks (1209600 seconds)"
     // but we don't want to prune brand new channels for which we didn't yet receive a channel update
-<<<<<<< HEAD
-    val staleThresholdSeconds = Platform.currentTime / 1000 - 1209600
+    val staleThresholdSeconds = (Platform.currentTime.milliseconds - 14.days).toSeconds
     timestamp < staleThresholdSeconds
   }
 
   def isAlmostStale(timestamp: Long): Boolean = {
-    // we define almost stale as 2 weeks minus 4 days (
-    val staleThresholdSeconds = Platform.currentTime / 1000 - 864000
+    // we define almost stale as 2 weeks minus 4 days
+    val staleThresholdSeconds = (Platform.currentTime.milliseconds - 10.days).toSeconds
     timestamp < staleThresholdSeconds
-=======
-    val staleThresholdSeconds = (Platform.currentTime.milliseconds - 14.days).toSeconds
-    u.timestamp < staleThresholdSeconds
->>>>>>> 4ba4ce80
   }
 
   /**
