--- conflicted
+++ resolved
@@ -783,15 +783,10 @@
 
   def hasChannels(nodeId: PublicKey, channels: Iterable[ChannelAnnouncement]): Boolean = channels.exists(c => isRelatedTo(c, nodeId))
 
-<<<<<<< HEAD
   def isStale(u: ChannelUpdate): Boolean = isStale(u.timestamp)
 
   def isStale(timestamp: Long): Boolean = {
-    // BOLT 7: "nodes MAY prune channels should the timestamp of the latest channel_update be older than 2 weeks (1209600 seconds)"
-=======
-  def isStale(u: ChannelUpdate): Boolean = {
     // BOLT 7: "nodes MAY prune channels should the timestamp of the latest channel_update be older than 2 weeks"
->>>>>>> ccdd4230
     // but we don't want to prune brand new channels for which we didn't yet receive a channel update
     val staleThresholdSeconds = (Platform.currentTime.milliseconds - 14.days).toSeconds
     timestamp < staleThresholdSeconds
