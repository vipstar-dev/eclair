/*
 * Copyright 2018 ACINQ SAS
 *
 * Licensed under the Apache License, Version 2.0 (the "License");
 * you may not use this file except in compliance with the License.
 * You may obtain a copy of the License at
 *
 *     http://www.apache.org/licenses/LICENSE-2.0
 *
 * Unless required by applicable law or agreed to in writing, software
 * distributed under the License is distributed on an "AS IS" BASIS,
 * WITHOUT WARRANTIES OR CONDITIONS OF ANY KIND, either express or implied.
 * See the License for the specific language governing permissions and
 * limitations under the License.
 */

package fr.acinq.eclair.payment

import akka.actor.{Actor, ActorLogging, ActorRef, Props, Status}
import akka.event.LoggingAdapter
import fr.acinq.bitcoin.Crypto.{PrivateKey, PublicKey}
import fr.acinq.bitcoin.{BinaryData, Crypto, MilliSatoshi}
import fr.acinq.eclair.nodeFee
import fr.acinq.eclair.channel._
import fr.acinq.eclair.crypto.Sphinx
import fr.acinq.eclair.payment.PaymentLifecycle.{PaymentFailed, PaymentSucceeded}
import fr.acinq.eclair.router.Announcements
import fr.acinq.eclair.wire._
import fr.acinq.eclair.{NodeParams, ShortChannelId}
import scodec.bits.BitVector
import scodec.{Attempt, DecodeResult}

import scala.collection.mutable
import scala.util.{Failure, Success, Try}

// @formatter:off

sealed trait Origin
case class Local(sender: Option[ActorRef]) extends Origin // we don't persist reference to local actors
case class Relayed(originChannelId: BinaryData, originHtlcId: Long, amountMsatIn: Long, amountMsatOut: Long, proof: Option[HtlcProof] = None) extends Origin

case class ForwardAdd(add: UpdateAddHtlcWithProof, canRedirect: Boolean = true)
object ForwardAdd {
  def apply(add: UpdateAddHtlc, canRedirect: Boolean): ForwardAdd = ForwardAdd(UpdateAddHtlcWithProof(add, None), canRedirect)
  def apply(add: UpdateAddHtlc): ForwardAdd = ForwardAdd(UpdateAddHtlcWithProof(add, None), canRedirect = true)
}
case class ForwardFulfill(fulfill: UpdateFulfillHtlc, to: Origin, htlc: UpdateAddHtlc)
case class ForwardFail(fail: UpdateFailHtlc, to: Origin, htlc: UpdateAddHtlc)
case class ForwardFailMalformed(fail: UpdateFailMalformedHtlc, to: Origin, htlc: UpdateAddHtlc)

// @formatter:on


/**
  * Created by PM on 01/02/2017.
  */
class Relayer(nodeParams: NodeParams, register: ActorRef, paymentHandler: ActorRef) extends Actor with ActorLogging {

  import Relayer._

  // we pass these to helpers classes so that they have the logging context
  implicit def implicitLog = log

  context.system.eventStream.subscribe(self, classOf[LocalChannelUpdate])
  context.system.eventStream.subscribe(self, classOf[LocalChannelDown])
  context.system.eventStream.subscribe(self, classOf[AvailableBalanceChanged])

  val commandBuffer = context.actorOf(Props(new CommandBuffer(nodeParams, register)))

  override def receive: Receive = main(Map.empty, new mutable.HashMap[PublicKey, mutable.Set[ShortChannelId]] with mutable.MultiMap[PublicKey, ShortChannelId])

  def main(channelUpdates: Map[ShortChannelId, OutgoingChannel], node2channels: mutable.HashMap[PublicKey, mutable.Set[ShortChannelId]] with mutable.MultiMap[PublicKey, ShortChannelId]): Receive = {

    case LocalChannelUpdate(_, channelId, shortChannelId, remoteNodeId, _, channelUpdate, commitments) =>
      log.debug(s"updating local channel info for channelId=$channelId shortChannelId=$shortChannelId remoteNodeId=$remoteNodeId channelUpdate={} commitments={}", channelUpdate, commitments)
      val availableLocalBalance = commitments.remoteCommit.spec.toRemoteMsat // note that remoteCommit.toRemote == toLocal
      context become main(channelUpdates + (channelUpdate.shortChannelId -> OutgoingChannel(remoteNodeId, channelUpdate, availableLocalBalance)), node2channels.addBinding(remoteNodeId, channelUpdate.shortChannelId))

    case LocalChannelDown(_, channelId, shortChannelId, remoteNodeId) =>
      log.debug(s"removed local channel info for channelId=$channelId shortChannelId=$shortChannelId")
      context become main(channelUpdates - shortChannelId, node2channels.removeBinding(remoteNodeId, shortChannelId))

    case AvailableBalanceChanged(_, _, shortChannelId, localBalanceMsat) =>
      val channelUpdates1 = channelUpdates.get(shortChannelId) match {
        case Some(c: OutgoingChannel) => channelUpdates + (shortChannelId -> c.copy(availableBalanceMsat = localBalanceMsat))
        case None => channelUpdates // we only consider the balance if we have the channel_update
      }
      context become main(channelUpdates1, node2channels)

    case ForwardAdd(add, canRedirect) =>
      log.debug(s"received forwarding request for htlc #${add.id} paymentHash=${add.paymentHash} from channelId=${add.channelId}")
      tryParsePacket(add, nodeParams.privateKey) match {
        case Success(p: FinalPayload) =>
          handleFinal(p) match {
            case Left(cmdFail) =>
              log.info(s"rejecting htlc #${add.id} paymentHash=${add.paymentHash} from channelId=${add.channelId} reason=${cmdFail.reason}")
              commandBuffer ! CommandBuffer.CommandSend(add.channelId, add.id, cmdFail)
            case Right(addHtlc) =>
              log.debug(s"forwarding htlc #${add.id} paymentHash=${add.paymentHash} to payment-handler")
              paymentHandler forward addHtlc
          }
        case Success(r: RelayPayload) =>
          val selectedShortChannelId = if (canRedirect) selectPreferredChannel(r, channelUpdates, node2channels) else r.payload.shortChannelId
          handleRelay(r, channelUpdates.get(selectedShortChannelId).map(_.channelUpdate)) match {
            case Left(cmdFail) =>
              log.info(s"rejecting htlc #${add.id} paymentHash=${add.paymentHash} from channelId=${add.channelId} to shortChannelId=${r.payload.shortChannelId} reason=${cmdFail.reason}")
              commandBuffer ! CommandBuffer.CommandSend(add.channelId, add.id, cmdFail)
            case Right(cmdAdd) =>
              log.info(s"forwarding htlc #${add.id} paymentHash=${add.paymentHash} from channelId=${add.channelId} to shortChannelId=${r.payload.shortChannelId}")
              register ! Register.ForwardShortId(selectedShortChannelId, cmdAdd)
          }
        case Failure(t) =>
          log.warning(s"couldn't parse onion: reason=${t.getMessage}")
          val cmdFail = CMD_FAIL_MALFORMED_HTLC(add.id, Crypto.sha256(add.onionRoutingPacket), failureCode = FailureMessageCodecs.BADONION, commit = true)
          log.info(s"rejecting htlc #${add.id} paymentHash=${add.paymentHash} from channelId=${add.channelId} reason=malformed onionHash=${cmdFail.onionHash} failureCode=${cmdFail.failureCode}")
          commandBuffer ! CommandBuffer.CommandSend(add.channelId, add.id, cmdFail)
      }

    case Status.Failure(Register.ForwardShortIdFailure(Register.ForwardShortId(shortChannelId, CMD_ADD_HTLC(_, _, _, _, Some(add), _, _)))) =>
      log.warning(s"couldn't resolve downstream channel $shortChannelId, failing htlc #${add.id}")
      val cmdFail = CMD_FAIL_HTLC(add.id, Right(UnknownNextPeer), commit = true)
      commandBuffer ! CommandBuffer.CommandSend(add.channelId, add.id, cmdFail)

    case Status.Failure(AddHtlcFailed(_, paymentHash, _, Local(None), _, _)) =>
      // we sent the payment, but we probably restarted and the reference to the original sender was lost, we just publish the failure on the event stream
      context.system.eventStream.publish(PaymentFailed(paymentHash, Nil))

    case Status.Failure(AddHtlcFailed(_, _, error, Local(Some(sender)), _, _)) =>
      sender ! Status.Failure(error)

    case Status.Failure(AddHtlcFailed(_, paymentHash, error, Relayed(originChannelId, originHtlcId, _, _, _), channelUpdate_opt, originalCommand_opt)) =>
      originalCommand_opt match {
        case Some(cmd) if cmd.redirected && cmd.upstream_opt.isDefined => // cmd.upstream_opt.isDefined always true since origin = relayed
          // if it was redirected, we give it one more try with the original requested channel (meaning that the error returned will always be for the requested channel)
          log.info(s"retrying htlc #$originHtlcId paymentHash=$paymentHash from channelId=$originChannelId")
          self ! ForwardAdd(cmd.upstream_opt.get, canRedirect = false)
        case _ =>
          // otherwise we just return a failure
          val failure = (error, channelUpdate_opt) match {
            case (_: ExpiryTooSmall, Some(channelUpdate)) => ExpiryTooSoon(channelUpdate)
            case (_: ExpiryTooBig, _) => ExpiryTooFar
            case (_: InsufficientFunds, Some(channelUpdate)) => TemporaryChannelFailure(channelUpdate)
            case (_: TooManyAcceptedHtlcs, Some(channelUpdate)) => TemporaryChannelFailure(channelUpdate)
            case (_: ChannelUnavailable, Some(channelUpdate)) if !Announcements.isEnabled(channelUpdate.flags) => ChannelDisabled(channelUpdate.flags, channelUpdate)
            case (_: ChannelUnavailable, None) => PermanentChannelFailure
            case (_: HtlcTimedout, _) => PermanentChannelFailure
            case _ => TemporaryNodeFailure
          }
          val cmdFail = CMD_FAIL_HTLC(originHtlcId, Right(failure), commit = true)
          log.info(s"rejecting htlc #$originHtlcId paymentHash=$paymentHash from channelId=$originChannelId reason=${cmdFail.reason}")
          commandBuffer ! CommandBuffer.CommandSend(originChannelId, originHtlcId, cmdFail)
      }

    case ForwardFulfill(fulfill, Local(None), add) =>
      val feesPaid = MilliSatoshi(0)
      context.system.eventStream.publish(PaymentSent(MilliSatoshi(add.amountMsat), feesPaid, add.paymentHash, fulfill.paymentPreimage, fulfill.channelId))
      // we sent the payment, but we probably restarted and the reference to the original sender was lost, we just publish the success on the event stream
      context.system.eventStream.publish(PaymentSucceeded(add.amountMsat, add.paymentHash, fulfill.paymentPreimage, Nil)) //

    case ForwardFulfill(fulfill, Local(Some(sender)), _) =>
      sender ! fulfill

<<<<<<< HEAD
    case ForwardFulfill(fulfill, Relayed(originChannelId, originHtlcId, amountMsatIn, amountMsatOut, _), _) =>
=======
    case ForwardFulfill(fulfill, Relayed(originChannelId, originHtlcId, amountMsatIn, amountMsatOut), add) =>
>>>>>>> 75d23cf1
      val cmd = CMD_FULFILL_HTLC(originHtlcId, fulfill.paymentPreimage, commit = true)
      commandBuffer ! CommandBuffer.CommandSend(originChannelId, originHtlcId, cmd)
      context.system.eventStream.publish(PaymentRelayed(MilliSatoshi(amountMsatIn), MilliSatoshi(amountMsatOut), add.paymentHash, fromChannelId = originChannelId, toChannelId = fulfill.channelId))

    case ForwardFail(_, Local(None), add) =>
      // we sent the payment, but we probably restarted and the reference to the original sender was lost, we just publish the failure on the event stream
      context.system.eventStream.publish(PaymentFailed(add.paymentHash, Nil))

    case ForwardFail(fail, Local(Some(sender)), _) =>
      sender ! fail

    case ForwardFail(fail, Relayed(originChannelId, originHtlcId, _, _, _), _) =>
      val cmd = CMD_FAIL_HTLC(originHtlcId, Left(fail.reason), commit = true)
      commandBuffer ! CommandBuffer.CommandSend(originChannelId, originHtlcId, cmd)

    case ForwardFailMalformed(_, Local(None), add) =>
      // we sent the payment, but we probably restarted and the reference to the original sender was lost, we just publish the failure on the event stream
      context.system.eventStream.publish(PaymentFailed(add.paymentHash, Nil))

    case ForwardFailMalformed(fail, Local(Some(sender)), _) =>
      sender ! fail

    case ForwardFailMalformed(fail, Relayed(originChannelId, originHtlcId, _, _, _), _) =>
      val cmd = CMD_FAIL_MALFORMED_HTLC(originHtlcId, fail.onionHash, fail.failureCode, commit = true)
      commandBuffer ! CommandBuffer.CommandSend(originChannelId, originHtlcId, cmd)

    case ack: CommandBuffer.CommandAck => commandBuffer forward ack

    case "ok" => () // ignoring responses from channels
  }

}

object Relayer {
  def props(nodeParams: NodeParams, register: ActorRef, paymentHandler: ActorRef) = Props(classOf[Relayer], nodeParams, register, paymentHandler)

  case class OutgoingChannel(nextNodeId: PublicKey, channelUpdate: ChannelUpdate, availableBalanceMsat: Long)

  // @formatter:off
  sealed trait NextPayload
  case class FinalPayload(add: UpdateAddHtlcWithProof, payload: PerHopPayload) extends NextPayload
  case class RelayPayload(add: UpdateAddHtlcWithProof, payload: PerHopPayload, nextPacket: Sphinx.Packet) extends NextPayload {
    val relayFeeSatoshi = add.amountMsat - payload.amtToForward
    val expiryDelta = add.expiry - payload.outgoingCltvValue
  }
  // @formatter:on

  /**
    * Parse and decode the onion of a received htlc, and find out if the payment is to be relayed,
    * or if our node is the last one in the route
    *
    * @param add        incoming htlc
    * @param privateKey this node's private key
    * @return the payload for the next hop
    */
  def tryParsePacket(add: UpdateAddHtlcWithProof, privateKey: PrivateKey): Try[NextPayload] =
    Sphinx
      .parsePacket(privateKey, add.paymentHash, add.onionRoutingPacket)
      .flatMap {
        case Sphinx.ParsedPacket(payload, nextPacket, _) =>
          LightningMessageCodecs.perHopPayloadCodec.decode(BitVector(payload.data)) match {
            case Attempt.Successful(DecodeResult(perHopPayload, _)) if nextPacket.isLastPacket =>
              Success(FinalPayload(add, perHopPayload))
            case Attempt.Successful(DecodeResult(perHopPayload, _)) =>
              Success(RelayPayload(add, perHopPayload, nextPacket))
            case Attempt.Failure(cause) =>
              Failure(new RuntimeException(cause.messageWithContext))
          }
      }

  /**
    * Handle an incoming htlc when we are the last node
    *
    * @param finalPayload payload
    * @return either:
    *         - a CMD_FAIL_HTLC to be sent back upstream
    *         - an UpdateAddHtlc to forward
    */
  def handleFinal(finalPayload: FinalPayload): Either[CMD_FAIL_HTLC, UpdateAddHtlcWithProof] = {
    import finalPayload.add
    finalPayload.payload match {
      case PerHopPayload(_, finalAmountToForward, _) if finalAmountToForward > add.amountMsat =>
        Left(CMD_FAIL_HTLC(add.id, Right(FinalIncorrectHtlcAmount(add.amountMsat)), commit = true))
      case PerHopPayload(_, _, finalOutgoingCltvValue) if finalOutgoingCltvValue != add.expiry =>
        Left(CMD_FAIL_HTLC(add.id, Right(FinalIncorrectCltvExpiry(add.expiry)), commit = true))
      case _ =>
        Right(add)
    }
  }

  /**
    * Handle an incoming htlc when we are a relaying node
    *
    * @param relayPayload payload
    * @return either:
    *         - a CMD_FAIL_HTLC to be sent back upstream
    *         - a CMD_ADD_HTLC to propagate downstream
    */
  def handleRelay(relayPayload: RelayPayload, channelUpdate_opt: Option[ChannelUpdate])(implicit log: LoggingAdapter): Either[CMD_FAIL_HTLC, CMD_ADD_HTLC] = {
    import relayPayload._
    channelUpdate_opt match {
      case None =>
        Left(CMD_FAIL_HTLC(add.id, Right(UnknownNextPeer), commit = true))
      case Some(channelUpdate) if !Announcements.isEnabled(channelUpdate.flags) =>
        Left(CMD_FAIL_HTLC(add.id, Right(ChannelDisabled(channelUpdate.flags, channelUpdate)), commit = true))
      case Some(channelUpdate) if payload.amtToForward < channelUpdate.htlcMinimumMsat =>
        Left(CMD_FAIL_HTLC(add.id, Right(AmountBelowMinimum(add.amountMsat, channelUpdate)), commit = true))
      case Some(channelUpdate) if relayPayload.expiryDelta != channelUpdate.cltvExpiryDelta =>
        Left(CMD_FAIL_HTLC(add.id, Right(IncorrectCltvExpiry(add.expiry, channelUpdate)), commit = true))
      case Some(channelUpdate) if relayPayload.relayFeeSatoshi < nodeFee(channelUpdate.feeBaseMsat, channelUpdate.feeProportionalMillionths, payload.amtToForward) =>
        Left(CMD_FAIL_HTLC(add.id, Right(FeeInsufficient(add.amountMsat, channelUpdate)), commit = true))
      case Some(channelUpdate) =>
        val isRedirected = (channelUpdate.shortChannelId != payload.shortChannelId) // we may decide to use another channel (to the same node) that the one requested
        Right(CMD_ADD_HTLC(payload.amtToForward, add.paymentHash, payload.outgoingCltvValue, nextPacket.serialize, upstream_opt = Some(add), commit = true, redirected = isRedirected))
    }
  }

  /**
    * Select a channel to the same node to the relay the payment to, that has the highest balance and is compatible in
    * terms of fees, expiry_delta, etc.
    *
    * If no suitable channel is found we default to the originally requested channel.
    *
    * @param relayPayload
    * @param channelUpdates
    * @param node2channels
    * @param log
    * @return
    */
  def selectPreferredChannel(relayPayload: RelayPayload, channelUpdates: Map[ShortChannelId, OutgoingChannel], node2channels: mutable.Map[PublicKey, mutable.Set[ShortChannelId]] with mutable.MultiMap[PublicKey, ShortChannelId])(implicit log: LoggingAdapter): ShortChannelId = {
    import relayPayload.add
    val requestedShortChannelId = relayPayload.payload.shortChannelId
    log.debug(s"selecting next channel for htlc #{} paymentHash={} from channelId={} to requestedShortChannelId={}", add.id, add.paymentHash, add.channelId, requestedShortChannelId)
    // first we find out what is the next node
    channelUpdates.get(requestedShortChannelId) match {
      case Some(OutgoingChannel(nextNodeId, _, requestedChannelId)) =>
        log.debug(s"next hop for htlc #{} paymentHash={} is nodeId={}", add.id, add.paymentHash, nextNodeId)
        // then we retrieve all known channels to this node
        val candidateChannels = node2channels.get(nextNodeId).getOrElse(Set.empty)
        // and we filter keep the ones that are compatible with this payment (mainly fees, expiry delta)
        candidateChannels
          .map {
            case shortChannelId =>
              val channelInfo_opt = channelUpdates.get(shortChannelId)
              val channelUpdate_opt = channelInfo_opt.map(_.channelUpdate)
              val relayResult = handleRelay(relayPayload, channelUpdate_opt)
              log.debug(s"candidate channel for htlc #${add.id} paymentHash=${add.paymentHash}: shortChannelId={} balanceMsat={} channelUpdate={} relayResult={}", shortChannelId, channelInfo_opt.map(_.availableBalanceMsat).getOrElse(""), channelUpdate_opt.getOrElse(""), relayResult)
              (shortChannelId, channelInfo_opt, relayResult)
          }
          .collect { case (shortChannelId, Some(channelInfo), Right(_)) => (shortChannelId, channelInfo.availableBalanceMsat) }
          .toList // needed for ordering
          .sortBy(_._2) // we want to use the channel with the highest available balance
          .lastOption match {
          case Some((preferredShortChannelId, availableBalanceMsat)) if preferredShortChannelId != requestedShortChannelId =>
            log.info("replacing requestedShortChannelId={} by preferredShortChannelId={} with availableBalanceMsat={}", requestedShortChannelId, preferredShortChannelId, availableBalanceMsat)
            preferredShortChannelId
          case Some(_) =>
            // the requested short_channel_id is already our preferred channel
            requestedShortChannelId
          case None =>
            // no channel seem to work for this payment, we keep the requested channel id
            requestedShortChannelId
        }
      case _ => requestedShortChannelId // we don't have a channel_update for this short_channel_id
    }
  }
}<|MERGE_RESOLUTION|>--- conflicted
+++ resolved
@@ -160,11 +160,7 @@
     case ForwardFulfill(fulfill, Local(Some(sender)), _) =>
       sender ! fulfill
 
-<<<<<<< HEAD
-    case ForwardFulfill(fulfill, Relayed(originChannelId, originHtlcId, amountMsatIn, amountMsatOut, _), _) =>
-=======
-    case ForwardFulfill(fulfill, Relayed(originChannelId, originHtlcId, amountMsatIn, amountMsatOut), add) =>
->>>>>>> 75d23cf1
+    case ForwardFulfill(fulfill, Relayed(originChannelId, originHtlcId, amountMsatIn, amountMsatOut, _), add) =>
       val cmd = CMD_FULFILL_HTLC(originHtlcId, fulfill.paymentPreimage, commit = true)
       commandBuffer ! CommandBuffer.CommandSend(originChannelId, originHtlcId, cmd)
       context.system.eventStream.publish(PaymentRelayed(MilliSatoshi(amountMsatIn), MilliSatoshi(amountMsatOut), add.paymentHash, fromChannelId = originChannelId, toChannelId = fulfill.channelId))
