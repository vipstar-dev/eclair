package fr.acinq.eclair

import java.io.File

import akka.actor.{ActorRef, ActorSystem, Props, SupervisorStrategy}
import akka.util.Timeout
import com.typesafe.config.{Config, ConfigFactory}
import fr.acinq.bitcoin.{BinaryData, Block}
import fr.acinq.eclair.NodeParams.ELECTRUM
import fr.acinq.eclair.blockchain.electrum.{ElectrumClient, ElectrumEclairWallet, ElectrumWallet, ElectrumWatcher}
import fr.acinq.eclair.blockchain.fee.{ConstantFeeProvider, _}
import fr.acinq.eclair.blockchain.{EclairWallet, _}
import fr.acinq.eclair.channel.Register
import fr.acinq.eclair.crypto.LocalKeyManager
import fr.acinq.eclair.io.{Authenticator, Server, Switchboard}
import fr.acinq.eclair.io.{Authenticator, Switchboard}
import fr.acinq.eclair.payment._
import fr.acinq.eclair.router._
import grizzled.slf4j.Logging

import scala.concurrent.duration._
import scala.concurrent.{ExecutionContext, Future}


/**
  * Setup eclair from a datadir.
  *
  * Created by PM on 25/01/2016.
  *
  * @param datadir  directory where eclair-core will write/read its data
  * @param overrideDefaults
  * @param actorSystem
  * @param seed_opt optional seed, if set eclair will use it instead of generating one and won't create a seed.dat file.
  */
class Setup(datadir: File, wallet_opt: Option[EclairWallet] = None, overrideDefaults: Config = ConfigFactory.empty(), actorSystem: ActorSystem = ActorSystem(), seed_opt: Option[BinaryData] = None) extends Logging {

  logger.info(s"hello!")
  logger.info(s"version=${getClass.getPackage.getImplementationVersion} commit=${getClass.getPackage.getSpecificationVersion}")
  logger.info(s"datadir=${datadir.getCanonicalPath}")

  val config = NodeParams.loadConfiguration(datadir, overrideDefaults)
  val seed = seed_opt.getOrElse(NodeParams.getSeed(datadir))
  val keyManager = new LocalKeyManager(seed)
  val nodeParams = NodeParams.makeNodeParams(datadir, config, keyManager)
  val chain = config.getString("chain")

  logger.info(s"nodeid=${nodeParams.nodeId} alias=${nodeParams.alias}")
  logger.info(s"using chain=$chain chainHash=${nodeParams.chainHash}")

  implicit val system = actorSystem
  implicit val timeout = Timeout(30 seconds)
  implicit val formats = org.json4s.DefaultFormats
  implicit val ec = ExecutionContext.Implicits.global

  def bootstrap: Future[Kit] = Future {

    val bitcoin = nodeParams.watcherType match {
      case ELECTRUM =>
        logger.warn("EXPERIMENTAL ELECTRUM MODE ENABLED!!!")
        val addressesFile = chain match {
          case "test" => "/electrum/servers_testnet.json"
          case "regtest" => "/electrum/servers_regtest.json"
        }
        val stream = classOf[Setup].getResourceAsStream(addressesFile)
        val addresses = ElectrumClient.readServerAddresses(stream)
        val electrumClient = system.actorOf(SimpleSupervisor.props(Props(new ElectrumClient(addresses)), "electrum-client", SupervisorStrategy.Resume))
        Electrum(electrumClient)
      case _ => ???
    }

    val defaultFeerates = FeeratesPerByte(block_1 = config.getLong("default-feerates.delay-blocks.1"), blocks_2 = config.getLong("default-feerates.delay-blocks.2"), blocks_6 = config.getLong("default-feerates.delay-blocks.6"), blocks_12 = config.getLong("default-feerates.delay-blocks.12"), blocks_36 = config.getLong("default-feerates.delay-blocks.36"), blocks_72 = config.getLong("default-feerates.delay-blocks.72"))
    Globals.feeratesPerByte.set(defaultFeerates)
    Globals.feeratesPerKw.set(FeeratesPerKw(defaultFeerates))
    logger.info(s"initial feeratesPerByte=${Globals.feeratesPerByte.get()}")
    val feeProvider = (chain, bitcoin) match {
      case ("regtest", _) => new ConstantFeeProvider(defaultFeerates)
      case _ => new FallbackFeeProvider(new BitgoFeeProvider(nodeParams.chainHash) :: new EarnDotComFeeProvider() :: new ConstantFeeProvider(defaultFeerates) :: Nil) // order matters!
    }
    system.scheduler.schedule(0 seconds, 10 minutes)(feeProvider.getFeerates.map {
      case feerates: FeeratesPerByte =>
        Globals.feeratesPerByte.set(feerates)
        Globals.feeratesPerKw.set(FeeratesPerKw(defaultFeerates))
        system.eventStream.publish(CurrentFeerates(Globals.feeratesPerKw.get))
        logger.info(s"current feeratesPerByte=${Globals.feeratesPerByte.get()}")
    })

    val watcher = bitcoin match {
      case Electrum(electrumClient) =>
        system.actorOf(SimpleSupervisor.props(Props(new ElectrumWatcher(electrumClient)), "watcher", SupervisorStrategy.Resume))
      case _ => ???
    }

    val wallet = bitcoin match {
<<<<<<< HEAD
      case _ if wallet_opt.isDefined => wallet_opt.get
      case Electrum(electrumClient) => seed_opt match {
        case Some(seed) => val electrumWallet = system.actorOf(ElectrumWallet.props(seed, electrumClient, ElectrumWallet.WalletParameters(Block.TestnetGenesisBlock.hash)), "electrum-wallet")
          new ElectrumEclairWallet(electrumWallet)
        case _ => throw new RuntimeException("electrum wallet requires a seed to set up")
      }
      case _ => ???
=======
      case Bitcoind(bitcoinClient) => new BitcoinCoreWallet(bitcoinClient)
      case Electrum(electrumClient) =>
        val electrumWallet = system.actorOf(ElectrumWallet.props(seed, electrumClient, ElectrumWallet.WalletParameters(Block.TestnetGenesisBlock.hash)), "electrum-wallet")
        new ElectrumEclairWallet(electrumWallet)
>>>>>>> 49cbad15
    }

    wallet.getFinalAddress.map {
      case address => logger.info(s"initial wallet address=$address")
    }

    val paymentHandler = system.actorOf(SimpleSupervisor.props(config.getString("payment-handler") match {
      case "local" => LocalPaymentHandler.props(nodeParams)
      case "noop" => Props[NoopPaymentHandler]
    }, "payment-handler", SupervisorStrategy.Resume))
    val register = system.actorOf(SimpleSupervisor.props(Props(new Register), "register", SupervisorStrategy.Resume))
    val relayer = system.actorOf(SimpleSupervisor.props(Relayer.props(nodeParams, register, paymentHandler), "relayer", SupervisorStrategy.Resume))
    val router = system.actorOf(SimpleSupervisor.props(Router.props(nodeParams, watcher), "router", SupervisorStrategy.Resume))
    val authenticator = system.actorOf(SimpleSupervisor.props(Authenticator.props(nodeParams), "authenticator", SupervisorStrategy.Resume))
    val switchboard = system.actorOf(SimpleSupervisor.props(Switchboard.props(nodeParams, authenticator, watcher, router, relayer, wallet), "switchboard", SupervisorStrategy.Resume))
    val paymentInitiator = system.actorOf(SimpleSupervisor.props(PaymentInitiator.props(nodeParams.privateKey.publicKey, router, register), "payment-initiator", SupervisorStrategy.Restart))

    val kit = Kit(
      nodeParams = nodeParams,
      system = system,
      watcher = watcher,
      paymentHandler = paymentHandler,
      register = register,
      relayer = relayer,
      router = router,
      switchboard = switchboard,
      paymentInitiator = paymentInitiator,
      wallet = wallet)

    kit
  }

}

// @formatter:off
sealed trait Bitcoin
case class Electrum(electrumClient: ActorRef) extends Bitcoin
// @formatter:on

case class Kit(nodeParams: NodeParams,
               system: ActorSystem,
               watcher: ActorRef,
               paymentHandler: ActorRef,
               register: ActorRef,
               relayer: ActorRef,
               router: ActorRef,
               switchboard: ActorRef,
               paymentInitiator: ActorRef,
               wallet: EclairWallet)



case object BitcoinWalletDisabledException extends RuntimeException("bitcoind must have wallet support enabled")

case object EmptyAPIPasswordException extends RuntimeException("must set a password for the json-rpc api")

case object IncompatibleDBException extends RuntimeException("database is not compatible with this version of eclair")

case object IncompatibleNetworkDBException extends RuntimeException("network database is not compatible with this version of eclair")<|MERGE_RESOLUTION|>--- conflicted
+++ resolved
@@ -12,7 +12,6 @@
 import fr.acinq.eclair.blockchain.{EclairWallet, _}
 import fr.acinq.eclair.channel.Register
 import fr.acinq.eclair.crypto.LocalKeyManager
-import fr.acinq.eclair.io.{Authenticator, Server, Switchboard}
 import fr.acinq.eclair.io.{Authenticator, Switchboard}
 import fr.acinq.eclair.payment._
 import fr.acinq.eclair.router._
@@ -91,20 +90,11 @@
     }
 
     val wallet = bitcoin match {
-<<<<<<< HEAD
       case _ if wallet_opt.isDefined => wallet_opt.get
-      case Electrum(electrumClient) => seed_opt match {
-        case Some(seed) => val electrumWallet = system.actorOf(ElectrumWallet.props(seed, electrumClient, ElectrumWallet.WalletParameters(Block.TestnetGenesisBlock.hash)), "electrum-wallet")
-          new ElectrumEclairWallet(electrumWallet)
-        case _ => throw new RuntimeException("electrum wallet requires a seed to set up")
-      }
-      case _ => ???
-=======
-      case Bitcoind(bitcoinClient) => new BitcoinCoreWallet(bitcoinClient)
       case Electrum(electrumClient) =>
         val electrumWallet = system.actorOf(ElectrumWallet.props(seed, electrumClient, ElectrumWallet.WalletParameters(Block.TestnetGenesisBlock.hash)), "electrum-wallet")
         new ElectrumEclairWallet(electrumWallet)
->>>>>>> 49cbad15
+      case _ => ???
     }
 
     wallet.getFinalAddress.map {
