--- conflicted
+++ resolved
@@ -34,14 +34,11 @@
 import fr.acinq.eclair.wire._
 import fr.acinq.eclair.{ShortChannelId, UInt64}
 import org.json4s.JsonAST._
-<<<<<<< HEAD
 import org.json4s.{CustomKeySerializer, CustomSerializer, jackson}
 
 import scala.collection.immutable
-=======
 import org.json4s.{CustomKeySerializer, CustomSerializer}
 import scodec.bits.ByteVector
->>>>>>> b681cfca
 
 /**
   * JSON Serializers.
@@ -165,7 +162,7 @@
   implicit val serialization = jackson.Serialization
 
   implicit val formats = org.json4s.DefaultFormats +
-    new BinaryDataSerializer +
+    new ByteVectorSerializer +
     new UInt64Serializer +
     new MilliSatoshiSerializer +
     new ShortChannelIdSerializer +
