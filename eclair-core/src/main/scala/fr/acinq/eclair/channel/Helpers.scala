/*
 * Copyright 2018 ACINQ SAS
 *
 * Licensed under the Apache License, Version 2.0 (the "License");
 * you may not use this file except in compliance with the License.
 * You may obtain a copy of the License at
 *
 *     http://www.apache.org/licenses/LICENSE-2.0
 *
 * Unless required by applicable law or agreed to in writing, software
 * distributed under the License is distributed on an "AS IS" BASIS,
 * WITHOUT WARRANTIES OR CONDITIONS OF ANY KIND, either express or implied.
 * See the License for the specific language governing permissions and
 * limitations under the License.
 */

package fr.acinq.eclair.channel

import akka.event.LoggingAdapter
import fr.acinq.bitcoin.Crypto.{Point, PrivateKey, PublicKey, Scalar, ripemd160, sha256}
import fr.acinq.bitcoin.Script._
import fr.acinq.bitcoin.{OutPoint, _}
import fr.acinq.eclair.blockchain.EclairWallet
import fr.acinq.eclair.crypto.{Generators, KeyManager}
import fr.acinq.eclair.db.ChannelsDb
import fr.acinq.eclair.payment.{Local, Origin}
import fr.acinq.eclair.transactions.Scripts._
import fr.acinq.eclair.transactions.Transactions._
import fr.acinq.eclair.transactions._
import fr.acinq.eclair.wire._
import fr.acinq.eclair.{Globals, NodeParams, ShortChannelId, addressToPublicKeyScript}
import scodec.bits.ByteVector

import scala.concurrent.Await
import scala.concurrent.duration.FiniteDuration
import scala.util.{Failure, Success, Try}

/**
  * Created by PM on 20/05/2016.
  */

object Helpers {

  /**
    * Depending on the state, returns the current temporaryChannelId or channelId
    *
    * @param stateData
    * @return the long identifier of the channel
    */
  def getChannelId(stateData: Data): ByteVector32 = stateData match {
    case Nothing => ByteVector32.Zeroes
    case d: DATA_WAIT_FOR_OPEN_CHANNEL => d.initFundee.temporaryChannelId
    case d: DATA_WAIT_FOR_ACCEPT_CHANNEL => d.initFunder.temporaryChannelId
    case d: DATA_WAIT_FOR_FUNDING_INTERNAL => d.temporaryChannelId
    case d: DATA_WAIT_FOR_FUNDING_CREATED => d.temporaryChannelId
    case d: DATA_WAIT_FOR_FUNDING_SIGNED => d.channelId
    case d: HasCommitments => d.channelId
  }

  /**
    * We update local/global features at reconnection
    *
    * @param data
    * @return
    */
  def updateFeatures(data: HasCommitments, localInit: Init, remoteInit: Init): HasCommitments = {
    val commitments1 = data.commitments.copy(
      localParams = data.commitments.localParams.copy(globalFeatures = localInit.globalFeatures, localFeatures = localInit.localFeatures),
      remoteParams = data.commitments.remoteParams.copy(globalFeatures = remoteInit.globalFeatures, localFeatures = remoteInit.localFeatures))
    data match {
      case d: DATA_WAIT_FOR_FUNDING_CONFIRMED => d.copy(commitments = commitments1)
      case d: DATA_WAIT_FOR_FUNDING_LOCKED => d.copy(commitments = commitments1)
      case d: DATA_NORMAL => d.copy(commitments = commitments1)
      case d: DATA_SHUTDOWN => d.copy(commitments = commitments1)
      case d: DATA_NEGOTIATING => d.copy(commitments = commitments1)
      case d: DATA_CLOSING => d.copy(commitments = commitments1)
      case d: DATA_WAIT_FOR_REMOTE_PUBLISH_FUTURE_COMMITMENT => d.copy(commitments = commitments1)
    }
  }

  /**
    * Called by the fundee
    */
  def validateParamsFundee(nodeParams: NodeParams, open: OpenChannel): Unit = {
    // BOLT #2: if the chain_hash value, within the open_channel, message is set to a hash of a chain that is unknown to the receiver:
    // MUST reject the channel.
    if (nodeParams.chainHash != open.chainHash) throw InvalidChainHash(open.temporaryChannelId, local = nodeParams.chainHash, remote = open.chainHash)
    if (open.fundingSatoshis < nodeParams.minFundingSatoshis || open.fundingSatoshis >= Channel.MAX_FUNDING_SATOSHIS) throw InvalidFundingAmount(open.temporaryChannelId, open.fundingSatoshis, nodeParams.minFundingSatoshis, Channel.MAX_FUNDING_SATOSHIS)

    // BOLT #2: The receiving node MUST fail the channel if: push_msat is greater than funding_satoshis * 1000.
    if (open.pushMsat > 1000 * open.fundingSatoshis) throw InvalidPushAmount(open.temporaryChannelId, open.pushMsat, 1000 * open.fundingSatoshis)

    // BOLT #2: The receiving node MUST fail the channel if: to_self_delay is unreasonably large.
    if (open.toSelfDelay > Channel.MAX_TO_SELF_DELAY || open.toSelfDelay > nodeParams.maxToLocalDelayBlocks) throw ToSelfDelayTooHigh(open.temporaryChannelId, open.toSelfDelay, nodeParams.maxToLocalDelayBlocks)

    // BOLT #2: The receiving node MUST fail the channel if: max_accepted_htlcs is greater than 483.
    if (open.maxAcceptedHtlcs > Channel.MAX_ACCEPTED_HTLCS) throw InvalidMaxAcceptedHtlcs(open.temporaryChannelId, open.maxAcceptedHtlcs, Channel.MAX_ACCEPTED_HTLCS)

    // BOLT #2: The receiving node MUST fail the channel if: push_msat is greater than funding_satoshis * 1000.
    if (isFeeTooSmall(open.feeratePerKw)) throw FeerateTooSmall(open.temporaryChannelId, open.feeratePerKw)

    // BOLT #2: The receiving node MUST fail the channel if: dust_limit_satoshis is greater than channel_reserve_satoshis.
    if (open.dustLimitSatoshis > open.channelReserveSatoshis) throw DustLimitTooLarge(open.temporaryChannelId, open.dustLimitSatoshis, open.channelReserveSatoshis)

    // BOLT #2: The receiving node MUST fail the channel if both to_local and to_remote amounts for the initial commitment
    // transaction are less than or equal to channel_reserve_satoshis (see BOLT 3).
    val (toLocalMsat, toRemoteMsat) = (open.pushMsat, open.fundingSatoshis * 1000 - open.pushMsat)
    if (toLocalMsat < open.channelReserveSatoshis * 1000 && toRemoteMsat < open.channelReserveSatoshis * 1000) {
      throw ChannelReserveNotMet(open.temporaryChannelId, toLocalMsat, toRemoteMsat, open.channelReserveSatoshis)
    }

    val localFeeratePerKw = Globals.feeratesPerKw.get.blocks_2
    if (isFeeDiffTooHigh(open.feeratePerKw, localFeeratePerKw, nodeParams.maxFeerateMismatch)) throw FeerateTooDifferent(open.temporaryChannelId, localFeeratePerKw, open.feeratePerKw)
    // only enforce dust limit check on mainnet
    if (nodeParams.chainHash == Block.LivenetGenesisBlock.hash) {
      if (open.dustLimitSatoshis < Channel.MIN_DUSTLIMIT) throw DustLimitTooSmall(open.temporaryChannelId, open.dustLimitSatoshis, Channel.MIN_DUSTLIMIT)
    }

    // we don't check that the funder's amount for the initial commitment transaction is sufficient for full fee payment
    // now, but it will be done later when we receive `funding_created`

    val reserveToFundingRatio = open.channelReserveSatoshis.toDouble / Math.max(open.fundingSatoshis, 1)
    if (reserveToFundingRatio > nodeParams.maxReserveToFundingRatio) throw ChannelReserveTooHigh(open.temporaryChannelId, open.channelReserveSatoshis, reserveToFundingRatio, nodeParams.maxReserveToFundingRatio)
  }

  /**
    * Called by the funder
    */
  def validateParamsFunder(nodeParams: NodeParams, open: OpenChannel, accept: AcceptChannel): Unit = {
    if (accept.maxAcceptedHtlcs > Channel.MAX_ACCEPTED_HTLCS) throw InvalidMaxAcceptedHtlcs(accept.temporaryChannelId, accept.maxAcceptedHtlcs, Channel.MAX_ACCEPTED_HTLCS)
    // only enforce dust limit check on mainnet
    if (nodeParams.chainHash == Block.LivenetGenesisBlock.hash) {
      if (accept.dustLimitSatoshis < Channel.MIN_DUSTLIMIT) throw DustLimitTooSmall(accept.temporaryChannelId, accept.dustLimitSatoshis, Channel.MIN_DUSTLIMIT)
    }

    // BOLT #2: The receiving node MUST fail the channel if: dust_limit_satoshis is greater than channel_reserve_satoshis.
    if (accept.dustLimitSatoshis > accept.channelReserveSatoshis) throw DustLimitTooLarge(accept.temporaryChannelId, accept.dustLimitSatoshis, accept.channelReserveSatoshis)

    // if minimum_depth is unreasonably large:
    // MAY reject the channel.
    if (accept.toSelfDelay > Channel.MAX_TO_SELF_DELAY || accept.toSelfDelay > nodeParams.maxToLocalDelayBlocks) throw ToSelfDelayTooHigh(accept.temporaryChannelId, accept.toSelfDelay, nodeParams.maxToLocalDelayBlocks)

    // if channel_reserve_satoshis is less than dust_limit_satoshis within the open_channel message:
    //  MUST reject the channel.
    if (accept.channelReserveSatoshis < open.dustLimitSatoshis) throw ChannelReserveBelowOurDustLimit(accept.temporaryChannelId, accept.channelReserveSatoshis, open.dustLimitSatoshis)

    // if channel_reserve_satoshis from the open_channel message is less than dust_limit_satoshis:
    // MUST reject the channel. Other fields have the same requirements as their counterparts in open_channel.
    if (open.channelReserveSatoshis < accept.dustLimitSatoshis) throw DustLimitAboveOurChannelReserve(accept.temporaryChannelId, accept.dustLimitSatoshis, open.channelReserveSatoshis)

    val reserveToFundingRatio = accept.channelReserveSatoshis.toDouble / Math.max(open.fundingSatoshis, 1)
    if (reserveToFundingRatio > nodeParams.maxReserveToFundingRatio) throw ChannelReserveTooHigh(open.temporaryChannelId, accept.channelReserveSatoshis, reserveToFundingRatio, nodeParams.maxReserveToFundingRatio)
  }

  /**
    *
    * @param remoteFeeratePerKw remote fee rate per kiloweight
    * @param localFeeratePerKw  local fee rate per kiloweight
    * @return the "normalized" difference between local and remote fee rate, i.e. |remote - local| / avg(local, remote)
    */
  def feeRateMismatch(remoteFeeratePerKw: Long, localFeeratePerKw: Long): Double =
    Math.abs((2.0 * (remoteFeeratePerKw - localFeeratePerKw)) / (localFeeratePerKw + remoteFeeratePerKw))

  def shouldUpdateFee(commitmentFeeratePerKw: Long, networkFeeratePerKw: Long, updateFeeMinDiffRatio: Double): Boolean =
    feeRateMismatch(networkFeeratePerKw, commitmentFeeratePerKw) > updateFeeMinDiffRatio

  /**
    *
    * @param remoteFeeratePerKw      remote fee rate per kiloweight
    * @param localFeeratePerKw       local fee rate per kiloweight
    * @param maxFeerateMismatchRatio maximum fee rate mismatch ratio
    * @return true if the difference between local and remote fee rates is too high.
    *         the actual check is |remote - local| / avg(local, remote) > mismatch ratio
    */
  def isFeeDiffTooHigh(remoteFeeratePerKw: Long, localFeeratePerKw: Long, maxFeerateMismatchRatio: Double): Boolean =
    feeRateMismatch(remoteFeeratePerKw, localFeeratePerKw) > maxFeerateMismatchRatio

  /**
    *
    * @param remoteFeeratePerKw remote fee rate per kiloweight
    * @return true if the remote fee rate is too small
    */
  def isFeeTooSmall(remoteFeeratePerKw: Long): Boolean = {
    remoteFeeratePerKw < fr.acinq.eclair.MinimumFeeratePerKw
  }

  def makeAnnouncementSignatures(nodeParams: NodeParams, commitments: Commitments, shortChannelId: ShortChannelId) = {
    val features = ByteVector.empty // empty features for now
    val (localNodeSig, localBitcoinSig) = nodeParams.keyManager.signChannelAnnouncement(commitments.localParams.channelKeyPath, nodeParams.chainHash, shortChannelId, commitments.remoteParams.nodeId, commitments.remoteParams.fundingPubKey, features)
    AnnouncementSignatures(commitments.channelId, shortChannelId, localNodeSig, localBitcoinSig)
  }

  /**
    * This indicates whether our side of the channel is above the reserve requested by our counterparty. In other words,
    * this tells if we can use the channel to make a payment.
    *
    */
  def aboveReserve(commitments: Commitments)(implicit log: LoggingAdapter): Boolean = {
    val remoteCommit = commitments.remoteNextCommitInfo match {
      case Left(waitingForRevocation) => waitingForRevocation.nextRemoteCommit
      case _ => commitments.remoteCommit
    }
    val toRemoteSatoshis = remoteCommit.spec.toRemoteMsat / 1000
    // NB: this is an approximation (we don't take network fees into account)
    val result = toRemoteSatoshis > commitments.remoteParams.channelReserveSatoshis
    log.debug(s"toRemoteSatoshis=$toRemoteSatoshis reserve=${commitments.remoteParams.channelReserveSatoshis} aboveReserve=$result for remoteCommitNumber=${remoteCommit.index}")
    result
  }

  def getFinalScriptPubKey(wallet: EclairWallet, chainHash: ByteVector32): ByteVector = {
    import scala.concurrent.duration._
    val finalAddress = Await.result(wallet.getFinalAddress, 40 seconds)

    Script.write(addressToPublicKeyScript(finalAddress, chainHash))
  }

  object Funding {

    def makeFundingInputInfo(fundingTxId: ByteVector32, fundingTxOutputIndex: Int, fundingSatoshis: Satoshi, fundingPubkey1: PublicKey, fundingPubkey2: PublicKey): InputInfo = {
      val fundingScript = multiSig2of2(fundingPubkey1, fundingPubkey2)
      val fundingTxOut = TxOut(fundingSatoshis, pay2wsh(fundingScript))
      InputInfo(OutPoint(fundingTxId, fundingTxOutputIndex), fundingTxOut, write(fundingScript))
    }

    /**
      * Creates both sides's first commitment transaction
      *
      * @param localParams
      * @param remoteParams
      * @param pushMsat
      * @param fundingTxHash
      * @param fundingTxOutputIndex
      * @param remoteFirstPerCommitmentPoint
      * @return (localSpec, localTx, remoteSpec, remoteTx, fundingTxOutput)
      */
    def makeFirstCommitTxs(keyManager: KeyManager, temporaryChannelId: ByteVector32, localParams: LocalParams, remoteParams: RemoteParams, fundingSatoshis: Long, pushMsat: Long, initialFeeratePerKw: Long, fundingTxHash: ByteVector32, fundingTxOutputIndex: Int, remoteFirstPerCommitmentPoint: Point, maxFeerateMismatch: Double): (CommitmentSpec, CommitTx, CommitmentSpec, CommitTx) = {
      val toLocalMsat = if (localParams.isFunder) fundingSatoshis * 1000 - pushMsat else pushMsat
      val toRemoteMsat = if (localParams.isFunder) pushMsat else fundingSatoshis * 1000 - pushMsat

      val localSpec = CommitmentSpec(Set.empty[DirectedHtlc], feeratePerKw = initialFeeratePerKw, toLocalMsat = toLocalMsat, toRemoteMsat = toRemoteMsat)
      val remoteSpec = CommitmentSpec(Set.empty[DirectedHtlc], feeratePerKw = initialFeeratePerKw, toLocalMsat = toRemoteMsat, toRemoteMsat = toLocalMsat)

      if (!localParams.isFunder) {
        // they are funder, therefore they pay the fee: we need to make sure they can afford it!
        val toRemoteMsat = remoteSpec.toLocalMsat
        val fees = Transactions.commitTxFee(Satoshi(remoteParams.dustLimitSatoshis), remoteSpec).amount
        val missing = toRemoteMsat / 1000 - localParams.channelReserveSatoshis - fees
        if (missing < 0) {
          throw CannotAffordFees(temporaryChannelId, missingSatoshis = -1 * missing, reserveSatoshis = localParams.channelReserveSatoshis, feesSatoshis = fees)
        }
      }

      val commitmentInput = makeFundingInputInfo(fundingTxHash, fundingTxOutputIndex, Satoshi(fundingSatoshis), keyManager.fundingPublicKey(localParams.channelKeyPath).publicKey, remoteParams.fundingPubKey)
      val localPerCommitmentPoint = keyManager.commitmentPoint(localParams.channelKeyPath, 0)
      val (localCommitTx, _, _) = Commitments.makeLocalTxs(keyManager, 0, localParams, remoteParams, commitmentInput, localPerCommitmentPoint, localSpec)
      val (remoteCommitTx, _, _) = Commitments.makeRemoteTxs(keyManager, 0, localParams, remoteParams, commitmentInput, remoteFirstPerCommitmentPoint, remoteSpec)

      (localSpec, localCommitTx, remoteSpec, remoteCommitTx)
    }

    /**
      * This will return a delay, taking into account how much we already waited, and giving some slack
      *
      * @param now          current timet
      * @param waitingSince we have been waiting since that time
      * @param delay        the nominal delay that we were supposed to wait
      * @param minDelay     the minimum delay even if the nominal one has expired
      * @return the delay we will actually wait
      */
    def computeFundingTimeout(now: Long, waitingSince: Long, delay: FiniteDuration, minDelay: FiniteDuration): FiniteDuration = {
      import scala.concurrent.duration._
      val a = waitingSince seconds
      val b = now seconds
      val d = delay - (b - a)
      d.max(minDelay)
    }

  }

  /**
    * Tells whether or not their expected next remote commitment number matches with our data
    *
    * @param d
    * @param nextRemoteRevocationNumber
    * @return
    *         - true if parties are in sync or remote is behind
    *         - false if we are behind
    */
  def checkLocalCommit(d: HasCommitments, nextRemoteRevocationNumber: Long): Boolean = {
    if (d.commitments.localCommit.index == nextRemoteRevocationNumber) {
      // they just sent a new commit_sig, we have received it but they didn't receive our revocation
      true
    } else if (d.commitments.localCommit.index == nextRemoteRevocationNumber + 1) {
      // we are in sync
      true
    } else if (d.commitments.localCommit.index > nextRemoteRevocationNumber + 1) {
      // remote is behind: we return true because things are fine on our side
      true
    } else {
      // we are behind
      false
    }
  }

  /**
    * Tells whether or not their expected next local commitment number matches with our data
    *
    * @param d
    * @param nextLocalCommitmentNumber
    * @return
    *         - true if parties are in sync or remote is behind
    *         - false if we are behind
    */
  def checkRemoteCommit(d: HasCommitments, nextLocalCommitmentNumber: Long): Boolean = {
    d.commitments.remoteNextCommitInfo match {
      case Left(waitingForRevocation) if nextLocalCommitmentNumber == waitingForRevocation.nextRemoteCommit.index =>
        // we just sent a new commit_sig but they didn't receive it
        true
      case Left(waitingForRevocation) if nextLocalCommitmentNumber == (waitingForRevocation.nextRemoteCommit.index + 1) =>
        // we just sent a new commit_sig, they have received it but we haven't received their revocation
        true
      case Left(waitingForRevocation) if nextLocalCommitmentNumber < waitingForRevocation.nextRemoteCommit.index =>
        // they are behind
        true
      case Right(_) if nextLocalCommitmentNumber == (d.commitments.remoteCommit.index + 1) =>
        // they have acknowledged the last commit_sig we sent
        true
      case Right(_) if nextLocalCommitmentNumber < (d.commitments.remoteCommit.index + 1) =>
        // they are behind
        true
      case _ =>
        // we are behind
        false
    }
  }


  object Closing {

    /**
      * Indicates whether local has anything at stake in this channel
      *
      * @param data
      * @return true if channel was never open, or got closed immediately, had never any htlcs and local never had a positive balance
      */
    def nothingAtStake(data: HasCommitments): Boolean =
      data.commitments.localCommit.index == 0 &&
        data.commitments.localCommit.spec.toLocalMsat == 0 &&
        data.commitments.remoteCommit.index == 0 &&
        data.commitments.remoteCommit.spec.toRemoteMsat == 0 &&
        data.commitments.remoteNextCommitInfo.isRight

    // used only to compute tx weights and estimate fees
    lazy val dummyPublicKey = PrivateKey(ByteVector32(ByteVector.fill(32)(1)), true).publicKey

    def isValidFinalScriptPubkey(scriptPubKey: ByteVector): Boolean = {
      Try(Script.parse(scriptPubKey)) match {
        case Success(OP_DUP :: OP_HASH160 :: OP_PUSHDATA(pubkeyHash, _) :: OP_EQUALVERIFY :: OP_CHECKSIG :: Nil) if pubkeyHash.size == 20 => true
        case Success(OP_HASH160 :: OP_PUSHDATA(scriptHash, _) :: OP_EQUAL :: Nil) if scriptHash.size == 20 => true
        case Success(OP_0 :: OP_PUSHDATA(pubkeyHash, _) :: Nil) if pubkeyHash.size == 20 => true
        case Success(OP_0 :: OP_PUSHDATA(scriptHash, _) :: Nil) if scriptHash.size == 32 => true
        case _ => false
      }
    }

    def firstClosingFee(commitments: Commitments, localScriptPubkey: ByteVector, remoteScriptPubkey: ByteVector)(implicit log: LoggingAdapter): Satoshi = {
      import commitments._
      // this is just to estimate the weight, it depends on size of the pubkey scripts
      val dummyClosingTx = Transactions.makeClosingTx(commitInput, localScriptPubkey, remoteScriptPubkey, localParams.isFunder, Satoshi(0), Satoshi(0), localCommit.spec)
      val closingWeight = Transaction.weight(Transactions.addSigs(dummyClosingTx, dummyPublicKey, remoteParams.fundingPubKey, ByteVector.fill(71)(0xaa), ByteVector.fill(71)(0xbb)).tx)
      // no need to use a very high fee here, so we target 6 blocks; also, we "MUST set fee_satoshis less than or equal to the base fee of the final commitment transaction"
      val feeratePerKw = Math.min(Globals.feeratesPerKw.get.blocks_6, commitments.localCommit.spec.feeratePerKw)
      log.info(s"using feeratePerKw=$feeratePerKw for initial closing tx")
      Transactions.weight2fee(feeratePerKw, closingWeight)
    }

    def nextClosingFee(localClosingFee: Satoshi, remoteClosingFee: Satoshi): Satoshi = ((localClosingFee + remoteClosingFee) / 4) * 2

    def makeFirstClosingTx(keyManager: KeyManager, commitments: Commitments, localScriptPubkey: ByteVector, remoteScriptPubkey: ByteVector)(implicit log: LoggingAdapter): (ClosingTx, ClosingSigned) = {
      val closingFee = firstClosingFee(commitments, localScriptPubkey, remoteScriptPubkey)
      makeClosingTx(keyManager, commitments, localScriptPubkey, remoteScriptPubkey, closingFee)
    }

    def makeClosingTx(keyManager: KeyManager, commitments: Commitments, localScriptPubkey: ByteVector, remoteScriptPubkey: ByteVector, closingFee: Satoshi)(implicit log: LoggingAdapter): (ClosingTx, ClosingSigned) = {
      import commitments._
      require(isValidFinalScriptPubkey(localScriptPubkey), "invalid localScriptPubkey")
      require(isValidFinalScriptPubkey(remoteScriptPubkey), "invalid remoteScriptPubkey")
      log.debug(s"making closing tx with closingFee={} and commitments:\n{}", closingFee, Commitments.specs2String(commitments))
      // TODO: check that
      val dustLimitSatoshis = Satoshi(Math.max(localParams.dustLimitSatoshis, remoteParams.dustLimitSatoshis))
      val closingTx = Transactions.makeClosingTx(commitInput, localScriptPubkey, remoteScriptPubkey, localParams.isFunder, dustLimitSatoshis, closingFee, localCommit.spec)
      val localClosingSig = keyManager.sign(closingTx, keyManager.fundingPublicKey(commitments.localParams.channelKeyPath))
      val closingSigned = ClosingSigned(channelId, closingFee.amount, localClosingSig)
      log.info(s"signed closing txid=${closingTx.tx.txid} with closingFeeSatoshis=${closingSigned.feeSatoshis}")
      log.debug(s"closingTxid=${closingTx.tx.txid} closingTx=${closingTx.tx}}")
      (closingTx, closingSigned)
    }

    def checkClosingSignature(keyManager: KeyManager, commitments: Commitments, localScriptPubkey: ByteVector, remoteScriptPubkey: ByteVector, remoteClosingFee: Satoshi, remoteClosingSig: ByteVector)(implicit log: LoggingAdapter): Try[Transaction] = {
      import commitments._
      val lastCommitFeeSatoshi = commitments.commitInput.txOut.amount.amount - commitments.localCommit.publishableTxs.commitTx.tx.txOut.map(_.amount.amount).sum
      if (remoteClosingFee.amount > lastCommitFeeSatoshi) {
        log.error(s"remote proposed a commit fee higher than the last commitment fee: remoteClosingFeeSatoshi=${remoteClosingFee.amount} lastCommitFeeSatoshi=$lastCommitFeeSatoshi")
        throw InvalidCloseFee(commitments.channelId, remoteClosingFee.amount)
      }
      val (closingTx, closingSigned) = makeClosingTx(keyManager, commitments, localScriptPubkey, remoteScriptPubkey, remoteClosingFee)
      val signedClosingTx = Transactions.addSigs(closingTx, keyManager.fundingPublicKey(commitments.localParams.channelKeyPath).publicKey, remoteParams.fundingPubKey, closingSigned.signature, remoteClosingSig)
      Transactions.checkSpendable(signedClosingTx).map(x => signedClosingTx.tx).recover { case _ => throw InvalidCloseSignature(commitments.channelId, signedClosingTx.tx) }
    }

    def generateTx(desc: String)(attempt: Try[TransactionWithInputInfo])(implicit log: LoggingAdapter): Option[TransactionWithInputInfo] = {
      attempt match {
        case Success(txinfo) =>
          log.info(s"tx generation success: desc=$desc txid=${txinfo.tx.txid} amount=${txinfo.tx.txOut.map(_.amount.amount).sum} tx=${txinfo.tx}")
          Some(txinfo)
        case Failure(t: TxGenerationSkipped) =>
          log.info(s"tx generation skipped: desc=$desc reason: ${t.getMessage}")
          None
        case Failure(t) =>
          log.warning(s"tx generation failure: desc=$desc reason: ${t.getMessage}")
          None
      }
    }

    /**
      *
      * Claim all the HTLCs that we've received from our current commit tx. This will be
      * done using 2nd stage HTLC transactions
      *
      * @param commitments our commitment data, which include payment preimages
      * @return a list of transactions (one per HTLC that we can claim)
      */
    def claimCurrentLocalCommitTxOutputs(keyManager: KeyManager, commitments: Commitments, tx: Transaction)(implicit log: LoggingAdapter): LocalCommitPublished = {
      import commitments._
      require(localCommit.publishableTxs.commitTx.tx.txid == tx.txid, "txid mismatch, provided tx is not the current local commit tx")

      val localPerCommitmentPoint = keyManager.commitmentPoint(localParams.channelKeyPath, commitments.localCommit.index.toInt)
      val localRevocationPubkey = Generators.revocationPubKey(remoteParams.revocationBasepoint, localPerCommitmentPoint)
      val localDelayedPubkey = Generators.derivePubKey(keyManager.delayedPaymentPoint(localParams.channelKeyPath).publicKey, localPerCommitmentPoint)

      // no need to use a high fee rate for delayed transactions (we are the only one who can spend them)
      val feeratePerKwDelayed = Globals.feeratesPerKw.get.blocks_6

      // first we will claim our main output as soon as the delay is over
      val mainDelayedTx = generateTx("main-delayed-output")(Try {
        val claimDelayed = Transactions.makeClaimDelayedOutputTx(tx, Satoshi(localParams.dustLimitSatoshis), localRevocationPubkey, remoteParams.toSelfDelay, localDelayedPubkey, localParams.defaultFinalScriptPubKey, feeratePerKwDelayed)
        val sig = keyManager.sign(claimDelayed, keyManager.delayedPaymentPoint(localParams.channelKeyPath), localPerCommitmentPoint)
        Transactions.addSigs(claimDelayed, sig)
      })

      // those are the preimages to existing received htlcs
      val preimages = commitments.localChanges.all.collect { case u: UpdateFulfillHtlc => u.paymentPreimage }

      val htlcTxes = localCommit.publishableTxs.htlcTxsAndSigs.collect {
        // incoming htlc for which we have the preimage: we spend it directly
        case HtlcTxAndSigs(txinfo@HtlcSuccessTx(_, _, paymentHash), localSig, remoteSig) if preimages.exists(r => sha256(r) == paymentHash) =>
          generateTx("htlc-success")(Try {
            val preimage = preimages.find(r => sha256(r) == paymentHash).get
            Transactions.addSigs(txinfo, localSig, remoteSig, preimage)
          })

        // (incoming htlc for which we don't have the preimage: nothing to do, it will timeout eventually and they will get their funds back)

        // outgoing htlc: they may or may not have the preimage, the only thing to do is try to get back our funds after timeout
        case HtlcTxAndSigs(txinfo: HtlcTimeoutTx, localSig, remoteSig) =>
          generateTx("htlc-timeout")(Try {
            Transactions.addSigs(txinfo, localSig, remoteSig)
          })
      }.flatten

      // all htlc output to us are delayed, so we need to claim them as soon as the delay is over
      val htlcDelayedTxes = htlcTxes.flatMap {
        txinfo: TransactionWithInputInfo =>
          generateTx("claim-htlc-delayed")(Try {
            val claimDelayed = Transactions.makeClaimDelayedOutputTx(
              txinfo.tx,
              Satoshi(localParams.dustLimitSatoshis),
              localRevocationPubkey,
              remoteParams.toSelfDelay,
              localDelayedPubkey,
              localParams.defaultFinalScriptPubKey, feeratePerKwDelayed)
            val sig = keyManager.sign(claimDelayed, keyManager.delayedPaymentPoint(localParams.channelKeyPath), localPerCommitmentPoint)
            Transactions.addSigs(claimDelayed, sig)
          })
      }

      LocalCommitPublished(
        commitTx = tx,
        claimMainDelayedOutputTx = mainDelayedTx.map(_.tx),
        htlcSuccessTxs = htlcTxes.collect { case c: HtlcSuccessTx => c.tx },
        htlcTimeoutTxs = htlcTxes.collect { case c: HtlcTimeoutTx => c.tx },
        claimHtlcDelayedTxs = htlcDelayedTxes.map(_.tx),
        irrevocablySpent = Map.empty)
    }

    /**
      *
      * Claim all the HTLCs that we've received from their current commit tx
      *
      * @param commitments  our commitment data, which include payment preimages
      * @param remoteCommit the remote commitment data to use to claim outputs (it can be their current or next commitment)
      * @param tx           the remote commitment transaction that has just been published
      * @return a list of transactions (one per HTLC that we can claim)
      */
    def claimRemoteCommitTxOutputs(keyManager: KeyManager, commitments: Commitments, remoteCommit: RemoteCommit, tx: Transaction)(implicit log: LoggingAdapter): RemoteCommitPublished = {
      import commitments.{commitInput, localParams, remoteParams}
      require(remoteCommit.txid == tx.txid, "txid mismatch, provided tx is not the current remote commit tx")
      val (remoteCommitTx, _, _) = Commitments.makeRemoteTxs(keyManager, remoteCommit.index, localParams, remoteParams, commitInput, remoteCommit.remotePerCommitmentPoint, remoteCommit.spec)
      require(remoteCommitTx.tx.txid == tx.txid, "txid mismatch, cannot recompute the current remote commit tx")

      val localHtlcPubkey = Generators.derivePubKey(keyManager.htlcPoint(localParams.channelKeyPath).publicKey, remoteCommit.remotePerCommitmentPoint)
      val remoteHtlcPubkey = Generators.derivePubKey(remoteParams.htlcBasepoint, remoteCommit.remotePerCommitmentPoint)
      val localPerCommitmentPoint = keyManager.commitmentPoint(localParams.channelKeyPath, commitments.localCommit.index.toInt)
      val remoteRevocationPubkey = Generators.revocationPubKey(keyManager.revocationPoint(localParams.channelKeyPath).publicKey, remoteCommit.remotePerCommitmentPoint)

      // we need to use a rather high fee for htlc-claim because we compete with the counterparty
      val feeratePerKwHtlc = Globals.feeratesPerKw.get.blocks_2

      // those are the preimages to existing received htlcs
      val preimages = commitments.localChanges.all.collect { case u: UpdateFulfillHtlc => u.paymentPreimage }

      // remember we are looking at the remote commitment so IN for them is really OUT for us and vice versa
      var outputsAlreadyUsed = Set.empty[Int] // this is needed to handle cases where we have several identical htlcs
      val txes = remoteCommit.spec.htlcs.collect {
        // incoming htlc for which we have the preimage: we spend it directly
        case DirectedHtlc(OUT, add: UpdateAddHtlc) if preimages.exists(r => sha256(r) == add.paymentHash) => generateTx("claim-htlc-success")(Try {
          val preimage = preimages.find(r => sha256(r) == add.paymentHash).get
          val txinfo = Transactions.makeClaimHtlcSuccessTx(remoteCommitTx.tx, outputsAlreadyUsed, Satoshi(localParams.dustLimitSatoshis), localHtlcPubkey, remoteHtlcPubkey, remoteRevocationPubkey, localParams.defaultFinalScriptPubKey, add, feeratePerKwHtlc)
          outputsAlreadyUsed = outputsAlreadyUsed + txinfo.input.outPoint.index.toInt
          val sig = keyManager.sign(txinfo, keyManager.htlcPoint(localParams.channelKeyPath), remoteCommit.remotePerCommitmentPoint)
          Transactions.addSigs(txinfo, sig, preimage)
        })

        // (incoming htlc for which we don't have the preimage: nothing to do, it will timeout eventually and they will get their funds back)

        // outgoing htlc: they may or may not have the preimage, the only thing to do is try to get back our funds after timeout
        case DirectedHtlc(IN, add: UpdateAddHtlc) => generateTx("claim-htlc-timeout")(Try {
          val txinfo = Transactions.makeClaimHtlcTimeoutTx(remoteCommitTx.tx, outputsAlreadyUsed, Satoshi(localParams.dustLimitSatoshis), localHtlcPubkey, remoteHtlcPubkey, remoteRevocationPubkey, localParams.defaultFinalScriptPubKey, add, feeratePerKwHtlc)
          outputsAlreadyUsed = outputsAlreadyUsed + txinfo.input.outPoint.index.toInt
          val sig = keyManager.sign(txinfo, keyManager.htlcPoint(localParams.channelKeyPath), remoteCommit.remotePerCommitmentPoint)
          Transactions.addSigs(txinfo, sig)
        })
      }.toSeq.flatten

      claimRemoteCommitMainOutput(keyManager, commitments, remoteCommit.remotePerCommitmentPoint, tx).copy(
        claimHtlcSuccessTxs = txes.toList.collect { case c: ClaimHtlcSuccessTx => c.tx },
        claimHtlcTimeoutTxs = txes.toList.collect { case c: ClaimHtlcTimeoutTx => c.tx }
      )
    }

    /**
      *
      * Claim our Main output only
      *
      * @param commitments              either our current commitment data in case of usual remote uncooperative closing
      *                                 or our outdated commitment data in case of data loss protection procedure; in any case it is used only
      *                                 to get some constant parameters, not commitment data
      * @param remotePerCommitmentPoint the remote perCommitmentPoint corresponding to this commitment
      * @param tx                       the remote commitment transaction that has just been published
      * @return a list of transactions (one per HTLC that we can claim)
      */
    def claimRemoteCommitMainOutput(keyManager: KeyManager, commitments: Commitments, remotePerCommitmentPoint: Point, tx: Transaction)(implicit log: LoggingAdapter): RemoteCommitPublished = {
      val localPubkey = Generators.derivePubKey(keyManager.paymentPoint(commitments.localParams.channelKeyPath).publicKey, remotePerCommitmentPoint)

      // no need to use a high fee rate for our main output (we are the only one who can spend it)
      val feeratePerKwMain = Globals.feeratesPerKw.get.blocks_6

      val mainTx = generateTx("claim-p2wpkh-output")(Try {
        val claimMain = Transactions.makeClaimP2WPKHOutputTx(tx, Satoshi(commitments.localParams.dustLimitSatoshis),
          localPubkey, commitments.localParams.defaultFinalScriptPubKey, feeratePerKwMain)
        val sig = keyManager.sign(claimMain, keyManager.paymentPoint(commitments.localParams.channelKeyPath), remotePerCommitmentPoint)
        Transactions.addSigs(claimMain, localPubkey, sig)
      })

      RemoteCommitPublished(
        commitTx = tx,
        claimMainOutputTx = mainTx.map(_.tx),
        claimHtlcSuccessTxs = Nil,
        claimHtlcTimeoutTxs = Nil,
        irrevocablySpent = Map.empty
      )
    }

    /**
      * When an unexpected transaction spending the funding tx is detected:
      * 1) we find out if the published transaction is one of remote's revoked txs
      * 2) and then:
      * a) if it is a revoked tx we build a set of transactions that will punish them by stealing all their funds
      * b) otherwise there is nothing we can do
      *
      * @return a [[RevokedCommitPublished]] object containing penalty transactions if the tx is a revoked commitment
      */
    def claimRevokedRemoteCommitTxOutputs(keyManager: KeyManager, commitments: Commitments, tx: Transaction, db: ChannelsDb)(implicit log: LoggingAdapter): Option[RevokedCommitPublished] = {
      import commitments._
      require(tx.txIn.size == 1, "commitment tx should have 1 input")
      val obscuredTxNumber = Transactions.decodeTxNumber(tx.txIn(0).sequence, tx.lockTime)
      // this tx has been published by remote, so we need to invert local/remote params
      val txnumber = Transactions.obscuredCommitTxNumber(obscuredTxNumber, !localParams.isFunder, remoteParams.paymentBasepoint, keyManager.paymentPoint(localParams.channelKeyPath).publicKey)
      require(txnumber <= 0xffffffffffffL, "txnumber must be lesser than 48 bits long")
      log.warning(s"a revoked commit has been published with txnumber=$txnumber")
      // now we know what commit number this tx is referring to, we can derive the commitment point from the shachain
      remotePerCommitmentSecrets.getHash(0xFFFFFFFFFFFFL - txnumber)
        .map(d => Scalar(d))
        .map { remotePerCommitmentSecret =>
          val remotePerCommitmentPoint = remotePerCommitmentSecret.toPoint
          val remoteDelayedPaymentPubkey = Generators.derivePubKey(remoteParams.delayedPaymentBasepoint, remotePerCommitmentPoint)
          val remoteRevocationPubkey = Generators.revocationPubKey(keyManager.revocationPoint(localParams.channelKeyPath).publicKey, remotePerCommitmentPoint)
          val localPubkey = Generators.derivePubKey(keyManager.paymentPoint(localParams.channelKeyPath).publicKey, remotePerCommitmentPoint)
          val localHtlcPubkey = Generators.derivePubKey(keyManager.htlcPoint(localParams.channelKeyPath).publicKey, remotePerCommitmentPoint)
          val remoteHtlcPubkey = Generators.derivePubKey(remoteParams.htlcBasepoint, remotePerCommitmentPoint)

          // no need to use a high fee rate for our main output (we are the only one who can spend it)
          val feeratePerKwMain = Globals.feeratesPerKw.get.blocks_6
          // we need to use a high fee here for punishment txes because after a delay they can be spent by the counterparty
          val feeratePerKwPenalty = Globals.feeratesPerKw.get.blocks_2

          // first we will claim our main output right away
          val mainTx = generateTx("claim-p2wpkh-output")(Try {
            val claimMain = Transactions.makeClaimP2WPKHOutputTx(tx, Satoshi(localParams.dustLimitSatoshis), localPubkey, localParams.defaultFinalScriptPubKey, feeratePerKwMain)
            val sig = keyManager.sign(claimMain, keyManager.paymentPoint(localParams.channelKeyPath), remotePerCommitmentPoint)
            Transactions.addSigs(claimMain, localPubkey, sig)
          })

          // then we punish them by stealing their main output
          val mainPenaltyTx = generateTx("main-penalty")(Try {
            val txinfo = Transactions.makeMainPenaltyTx(tx, Satoshi(localParams.dustLimitSatoshis), remoteRevocationPubkey, localParams.defaultFinalScriptPubKey, localParams.toSelfDelay, remoteDelayedPaymentPubkey, feeratePerKwPenalty)
            val sig = keyManager.sign(txinfo, keyManager.revocationPoint(localParams.channelKeyPath), remotePerCommitmentSecret)
            Transactions.addSigs(txinfo, sig)
          })

          // we retrieve the informations needed to rebuild htlc scripts
          val htlcInfos = db.listHtlcInfos(commitments.channelId, txnumber)
          log.info(s"got htlcs=${htlcInfos.size} for txnumber=$txnumber")
          val htlcsRedeemScripts = (
            htlcInfos.map { case (paymentHash, cltvExpiry) => Scripts.htlcReceived(remoteHtlcPubkey, localHtlcPubkey, remoteRevocationPubkey, Crypto.ripemd160(paymentHash), cltvExpiry) } ++
              htlcInfos.map { case (paymentHash, _) => Scripts.htlcOffered(remoteHtlcPubkey, localHtlcPubkey, remoteRevocationPubkey, Crypto.ripemd160(paymentHash)) }
            )
            .map(redeemScript => (Script.write(pay2wsh(redeemScript)) -> Script.write(redeemScript)))
            .toMap

          // and finally we steal the htlc outputs
          var outputsAlreadyUsed = Set.empty[Int] // this is needed to handle cases where we have several identical htlcs
        val htlcPenaltyTxs = tx.txOut.collect { case txOut if htlcsRedeemScripts.contains(txOut.publicKeyScript) =>
          val htlcRedeemScript = htlcsRedeemScripts(txOut.publicKeyScript)
          generateTx("htlc-penalty")(Try {
            val htlcPenalty = Transactions.makeHtlcPenaltyTx(tx, outputsAlreadyUsed, htlcRedeemScript, Satoshi(localParams.dustLimitSatoshis), localParams.defaultFinalScriptPubKey, feeratePerKwPenalty)
            outputsAlreadyUsed = outputsAlreadyUsed + htlcPenalty.input.outPoint.index.toInt
            val sig = keyManager.sign(htlcPenalty, keyManager.revocationPoint(localParams.channelKeyPath), remotePerCommitmentSecret)
            Transactions.addSigs(htlcPenalty, sig, remoteRevocationPubkey)
          })
        }.toList.flatten

          RevokedCommitPublished(
            commitTx = tx,
            claimMainOutputTx = mainTx.map(_.tx),
            mainPenaltyTx = mainPenaltyTx.map(_.tx),
            htlcPenaltyTxs = htlcPenaltyTxs.map(_.tx),
            claimHtlcDelayedPenaltyTxs = Nil, // we will generate and spend those if they publish their HtlcSuccessTx or HtlcTimeoutTx
            irrevocablySpent = Map.empty
          )
        }
    }

    /**
      * Claims the output of an [[HtlcSuccessTx]] or [[HtlcTimeoutTx]] transaction using a revocation key.
      *
      * In case a revoked commitment with pending HTLCs is published, there are two ways the HTLC outputs can be taken as punishment:
      * - by spending the corresponding output of the commitment tx, using [[HtlcPenaltyTx]] that we generate as soon as we detect that a revoked commit
      * as been spent; note that those transactions will compete with [[HtlcSuccessTx]] and [[HtlcTimeoutTx]] published by the counterparty.
      * - by spending the delayed output of [[HtlcSuccessTx]] and [[HtlcTimeoutTx]] if those get confirmed; because the output of these txes is protected by
      * an OP_CSV delay, we will have time to spend them with a revocation key. In that case, we generate the spending transactions "on demand",
      * this is the purpose of this method.
      *
      * @param keyManager
      * @param commitments
      * @param revokedCommitPublished
      * @param htlcTx
      * @return
      */
    def claimRevokedHtlcTxOutputs(keyManager: KeyManager, commitments: Commitments, revokedCommitPublished: RevokedCommitPublished, htlcTx: Transaction)(implicit log: LoggingAdapter): (RevokedCommitPublished, Option[Transaction]) = {
      if (htlcTx.txIn.map(_.outPoint.txid).contains(revokedCommitPublished.commitTx.txid) &&
        !(revokedCommitPublished.claimMainOutputTx ++ revokedCommitPublished.mainPenaltyTx ++ revokedCommitPublished.htlcPenaltyTxs).map(_.txid).toSet.contains(htlcTx.txid)) {
        log.info(s"looks like txid=${htlcTx.txid} could be a 2nd level htlc tx spending revoked commit txid=${revokedCommitPublished.commitTx.txid}")
        // Let's assume that htlcTx is an HtlcSuccessTx or HtlcTimeoutTx and try to generate a tx spending its output using a revocation key
        import commitments._
        val tx = revokedCommitPublished.commitTx
        val obscuredTxNumber = Transactions.decodeTxNumber(tx.txIn(0).sequence, tx.lockTime)
        // this tx has been published by remote, so we need to invert local/remote params
        val txnumber = Transactions.obscuredCommitTxNumber(obscuredTxNumber, !localParams.isFunder, remoteParams.paymentBasepoint, keyManager.paymentPoint(localParams.channelKeyPath).publicKey)
        // now we know what commit number this tx is referring to, we can derive the commitment point from the shachain
        remotePerCommitmentSecrets.getHash(0xFFFFFFFFFFFFL - txnumber)
          .map(d => Scalar(d))
          .flatMap { remotePerCommitmentSecret =>
            val remotePerCommitmentPoint = remotePerCommitmentSecret.toPoint
            val remoteDelayedPaymentPubkey = Generators.derivePubKey(remoteParams.delayedPaymentBasepoint, remotePerCommitmentPoint)
            val remoteRevocationPubkey = Generators.revocationPubKey(keyManager.revocationPoint(localParams.channelKeyPath).publicKey, remotePerCommitmentPoint)

            // we need to use a high fee here for punishment txes because after a delay they can be spent by the counterparty
            val feeratePerKwPenalty = Globals.feeratesPerKw.get.block_1

            generateTx("claim-htlc-delayed-penalty")(Try {
              val htlcDelayedPenalty = Transactions.makeClaimDelayedOutputPenaltyTx(htlcTx, Satoshi(localParams.dustLimitSatoshis), remoteRevocationPubkey, localParams.toSelfDelay, remoteDelayedPaymentPubkey, localParams.defaultFinalScriptPubKey, feeratePerKwPenalty)
              val sig = keyManager.sign(htlcDelayedPenalty, keyManager.revocationPoint(localParams.channelKeyPath), remotePerCommitmentSecret)
              val signedTx = Transactions.addSigs(htlcDelayedPenalty, sig)
              // we need to make sure that the tx is indeed valid
              Transaction.correctlySpends(signedTx.tx, Seq(htlcTx), ScriptFlags.STANDARD_SCRIPT_VERIFY_FLAGS)
              signedTx
            })
          } match {
          case Some(tx) =>
            val revokedCommitPublished1 = revokedCommitPublished.copy(claimHtlcDelayedPenaltyTxs = revokedCommitPublished.claimHtlcDelayedPenaltyTxs :+ tx.tx)
            (revokedCommitPublished1, Some(tx.tx))
          case None =>
            (revokedCommitPublished, None)
        }
      } else {
        (revokedCommitPublished, None)
      }
    }

    /**
      * In CLOSING state, any time we see a new transaction, we try to extract a preimage from it in order to fulfill the
      * corresponding incoming htlc in an upstream channel.
      *
      * Not doing that would result in us losing money, because the downstream node would pull money from one side, and
      * the upstream node would get refunded after a timeout.
      *
      * @param localCommit
      * @param tx
      * @return   a set of pairs (add, fulfills) if extraction was successful:
      *           - add is the htlc in the downstream channel from which we extracted the preimage
      *           - fulfill needs to be sent to the upstream channel
      */
    def extractPreimages(localCommit: LocalCommit, tx: Transaction)(implicit log: LoggingAdapter): Set[(UpdateAddHtlc, UpdateFulfillHtlc)] = {
      val paymentPreimages = tx.txIn.map(_.witness match {
        case ScriptWitness(Seq(localSig, paymentPreimage, htlcOfferedScript)) if paymentPreimage.size == 32 =>
          log.info(s"extracted paymentPreimage=$paymentPreimage from tx=$tx (claim-htlc-success)")
          Some(ByteVector32(paymentPreimage))
        case ScriptWitness(Seq(ByteVector.empty, remoteSig, localSig, paymentPreimage, htlcReceivedScript)) if paymentPreimage.size == 32 =>
          log.info(s"extracted paymentPreimage=$paymentPreimage from tx=$tx (htlc-success)")
          Some(ByteVector32(paymentPreimage))
        case _ => None
      }).toSet.flatten
      paymentPreimages flatMap { paymentPreimage =>
        // we only consider htlcs in our local commitment, because we only care about outgoing htlcs, which disappear first in the remote commitment
        // if an outgoing htlc is in the remote commitment, then:
        // - either it is in the local commitment (it was never fulfilled)
        // - or we have already received the fulfill and forwarded it upstream
        val outgoingHtlcs = localCommit.spec.htlcs.filter(_.direction == OUT).map(_.add)
        outgoingHtlcs.collect {
          case add if add.paymentHash == sha256(paymentPreimage) =>
            // let's just pretend we received the preimage from the counterparty and build a fulfill message
            (add, UpdateFulfillHtlc(add.channelId, add.id, paymentPreimage))
        }
      }
    }

    /**
      * In CLOSING state, when we are notified that a transaction has been confirmed, we analyze it to find out if one or
      * more htlcs have timed out and need to be failed in an upstream channel.
      *
      * @param localCommit
      * @param localDustLimit
      * @param tx a tx that has reached mindepth
      * @return a set of htlcs that need to be failed upstream
      */
    def timedoutHtlcs(localCommit: LocalCommit, localDustLimit: Satoshi, tx: Transaction)(implicit log: LoggingAdapter): Set[UpdateAddHtlc] =
      if (tx.txid == localCommit.publishableTxs.commitTx.tx.txid) {
        // the tx is a commitment tx, we can immediately fail all dust htlcs (they don't have an output in the tx)
        (localCommit.spec.htlcs.filter(_.direction == OUT) -- Transactions.trimOfferedHtlcs(localDustLimit, localCommit.spec)).map(_.add)
      } else {
        // maybe this is a timeout tx, in that case we can resolve and fail the corresponding htlc
        tx.txIn.map(_.witness match {
          case ScriptWitness(Seq(ByteVector.empty, remoteSig, localSig, ByteVector.empty, htlcOfferedScript)) =>
            val paymentHash160 = htlcOfferedScript.slice(109, 109 + 20)
            log.info(s"extracted paymentHash160=$paymentHash160 from tx=$tx (htlc-timeout)")
            localCommit.spec.htlcs.filter(_.direction == OUT).map(_.add).filter(add => ripemd160(add.paymentHash) == paymentHash160)
          case _ => Set.empty
        }).toSet.flatten
      }

    /**
      * In CLOSING state, when we are notified that a transaction has been confirmed, we analyze it to find out if one or
      * more htlcs have timed out and need to be failed in an upstream channel.
      *
      * @param remoteCommit
      * @param remoteDustLimit
      * @param tx a tx that has reached mindepth
      * @return a set of htlcs that need to be failed upstream
      */
    def timedoutHtlcs(remoteCommit: RemoteCommit, remoteDustLimit: Satoshi, tx: Transaction)(implicit log: LoggingAdapter): Set[UpdateAddHtlc] =
      if (tx.txid == remoteCommit.txid) {
        // the tx is a commitment tx, we can immediately fail all dust htlcs (they don't have an output in the tx)
        (remoteCommit.spec.htlcs.filter(_.direction == IN) -- Transactions.trimReceivedHtlcs(remoteDustLimit, remoteCommit.spec)).map(_.add)
      } else {
        // maybe this is a timeout tx, in that case we can resolve and fail the corresponding htlc
        tx.txIn.map(_.witness match {
          case ScriptWitness(Seq(remoteSig, ByteVector.empty, htlcReceivedScript)) =>
            val paymentHash160 = htlcReceivedScript.slice(69, 69 + 20)
            log.info(s"extracted paymentHash160=$paymentHash160 from tx=$tx (claim-htlc-timeout)")
            remoteCommit.spec.htlcs.filter(_.direction == IN).map(_.add).filter(add => ripemd160(add.paymentHash) == paymentHash160)
          case _ => Set.empty
        }).toSet.flatten
      }

    /**
<<<<<<< HEAD
=======
      * Tells if we were the origin of this outgoing htlc
      *
      * @param htlcId
      * @param originChannels
      * @return
      */
    def isSentByLocal(htlcId: Long, originChannels: Map[Long, Origin]) = originChannels.get(htlcId) match {
      case Some(Local(_)) => true
      case _ => false
    }

    /**
>>>>>>> 3a56ad91
      * As soon as a local or remote commitment reaches min_depth, we know which htlcs will be settled on-chain (whether
      * or not they actually have an output in the commitment tx).
      *
      * @param localCommit
      * @param remoteCommit
      * @param nextRemoteCommit_opt
      * @param tx a transaction that is sufficiently buried in the blockchain
      */
    def onchainOutgoingHtlcs(localCommit: LocalCommit, remoteCommit: RemoteCommit, nextRemoteCommit_opt: Option[RemoteCommit], tx: Transaction): Set[UpdateAddHtlc] = {
      if (localCommit.publishableTxs.commitTx.tx.txid == tx.txid) {
        localCommit.spec.htlcs.filter(_.direction == OUT).map(_.add)
      } else if (remoteCommit.txid == tx.txid) {
        remoteCommit.spec.htlcs.filter(_.direction == IN).map(_.add)
      } else if (nextRemoteCommit_opt.map(_.txid) == Some(tx.txid)) {
        nextRemoteCommit_opt.get.spec.htlcs.filter(_.direction == IN).map(_.add)
      } else {
        Set.empty
      }
    }

    /**
      * If a local commitment tx reaches min_depth, we need to fail the outgoing htlcs that only us had signed, because
      * they will never reach the blockchain.
      *
      * Those are only present in the remote's commitment.
      *
      * @param localCommit
      * @param remoteCommit
      * @param tx
      * @param log
      * @return
      */
    def overriddenOutgoingHtlcs(localCommit: LocalCommit, remoteCommit: RemoteCommit, nextRemoteCommit_opt: Option[RemoteCommit], tx: Transaction)(implicit log: LoggingAdapter): Set[UpdateAddHtlc] =
      if (localCommit.publishableTxs.commitTx.tx.txid == tx.txid) {
        // our commit got confirmed, so any htlc that we signed but they didn't sign will never reach the chain
        val mostRecentRemoteCommit = nextRemoteCommit_opt.getOrElse(remoteCommit)
        // NB: from the p.o.v of remote, their incoming htlcs are our outgoing htlcs
        mostRecentRemoteCommit.spec.htlcs.filter(_.direction == IN).map(_.add) -- localCommit.spec.htlcs.filter(_.direction == OUT).map(_.add)
      } else if (remoteCommit.txid == tx.txid) {
        // their commit got confirmed
        nextRemoteCommit_opt match {
          case Some(nextRemoteCommit) =>
            // we had signed a new commitment but they committed the previous one
            // any htlc that we signed in the new commitment that they didn't sign will never reach the chain
            nextRemoteCommit.spec.htlcs.filter(_.direction == IN).map(_.add) -- localCommit.spec.htlcs.filter(_.direction == OUT).map(_.add)
          case None =>
            // their last commitment got confirmed, so no htlcs will be overriden, they will timeout or be fulfilled on chain
            Set.empty
        }
      } else if (nextRemoteCommit_opt.map(_.txid) == Some(tx.txid)) {
        // their last commitment got confirmed, so no htlcs will be overriden, they will timeout or be fulfilled on chain
        Set.empty
      } else Set.empty

    /**
      * In CLOSING state, when we are notified that a transaction has been confirmed, we check if this tx belongs in the
      * local commit scenario and keep track of it.
      *
      * We need to keep track of all transactions spending the outputs of the commitment tx, because some outputs can be
      * spent both by us and our counterparty. Because of that, some of our transactions may never confirm and we don't
      * want to wait forever before declaring that the channel is CLOSED.
      *
      * @param localCommitPublished
      * @param tx a transaction that has been irrevocably confirmed
      * @return
      */
    def updateLocalCommitPublished(localCommitPublished: LocalCommitPublished, tx: Transaction) = {
      // even if our txes only have one input, maybe our counterparty uses a different scheme so we need to iterate
      // over all of them to check if they are relevant
      val relevantOutpoints = tx.txIn.map(_.outPoint).filter { outPoint =>
        // is this the commit tx itself ? (we could do this outside of the loop...)
        val isCommitTx = localCommitPublished.commitTx.txid == tx.txid
        // does the tx spend an output of the local commitment tx?
        val spendsTheCommitTx = localCommitPublished.commitTx.txid == outPoint.txid
        // is the tx one of our 3rd stage delayed txes? (a 3rd stage tx is a tx spending the output of an htlc tx, which
        // is itself spending the output of the commitment tx)
        val is3rdStageDelayedTx = localCommitPublished.claimHtlcDelayedTxs.map(_.txid).contains(tx.txid)
        isCommitTx || spendsTheCommitTx || is3rdStageDelayedTx
      }
      // then we add the relevant outpoints to the map keeping track of which txid spends which outpoint
      localCommitPublished.copy(irrevocablySpent = localCommitPublished.irrevocablySpent ++ relevantOutpoints.map(o => (o -> tx.txid)).toMap)
    }

    /**
      * In CLOSING state, when we are notified that a transaction has been confirmed, we check if this tx belongs in the
      * remote commit scenario and keep track of it.
      *
      * We need to keep track of all transactions spending the outputs of the commitment tx, because some outputs can be
      * spent both by us and our counterparty. Because of that, some of our transactions may never confirm and we don't
      * want to wait forever before declaring that the channel is CLOSED.
      *
      * @param remoteCommitPublished
      * @param tx a transaction that has been irrevocably confirmed
      * @return
      */
    def updateRemoteCommitPublished(remoteCommitPublished: RemoteCommitPublished, tx: Transaction) = {
      // even if our txes only have one input, maybe our counterparty uses a different scheme so we need to iterate
      // over all of them to check if they are relevant
      val relevantOutpoints = tx.txIn.map(_.outPoint).filter { outPoint =>
        // is this the commit tx itself ? (we could do this outside of the loop...)
        val isCommitTx = remoteCommitPublished.commitTx.txid == tx.txid
        // does the tx spend an output of the local commitment tx?
        val spendsTheCommitTx = remoteCommitPublished.commitTx.txid == outPoint.txid
        isCommitTx || spendsTheCommitTx
      }
      // then we add the relevant outpoints to the map keeping track of which txid spends which outpoint
      remoteCommitPublished.copy(irrevocablySpent = remoteCommitPublished.irrevocablySpent ++ relevantOutpoints.map(o => (o -> tx.txid)).toMap)
    }

    /**
      * In CLOSING state, when we are notified that a transaction has been confirmed, we check if this tx belongs in the
      * revoked commit scenario and keep track of it.
      *
      * We need to keep track of all transactions spending the outputs of the commitment tx, because some outputs can be
      * spent both by us and our counterparty. Because of that, some of our transactions may never confirm and we don't
      * want to wait forever before declaring that the channel is CLOSED.
      *
      * @param revokedCommitPublished
      * @param tx a transaction that has been irrevocably confirmed
      * @return
      */
    def updateRevokedCommitPublished(revokedCommitPublished: RevokedCommitPublished, tx: Transaction) = {
      // even if our txes only have one input, maybe our counterparty uses a different scheme so we need to iterate
      // over all of them to check if they are relevant
      val relevantOutpoints = tx.txIn.map(_.outPoint).filter { outPoint =>
        // is this the commit tx itself ? (we could do this outside of the loop...)
        val isCommitTx = revokedCommitPublished.commitTx.txid == tx.txid
        // does the tx spend an output of the local commitment tx?
        val spendsTheCommitTx = revokedCommitPublished.commitTx.txid == outPoint.txid
        // is the tx one of our 3rd stage delayed txes? (a 3rd stage tx is a tx spending the output of an htlc tx, which
        // is itself spending the output of the commitment tx)
        val is3rdStageDelayedTx = revokedCommitPublished.claimHtlcDelayedPenaltyTxs.map(_.txid).contains(tx.txid)
        isCommitTx || spendsTheCommitTx || is3rdStageDelayedTx
      }
      // then we add the relevant outpoints to the map keeping track of which txid spends which outpoint
      revokedCommitPublished.copy(irrevocablySpent = revokedCommitPublished.irrevocablySpent ++ relevantOutpoints.map(o => (o -> tx.txid)).toMap)
    }

    /**
      * A local commit is considered done when:
      * - all commitment tx outputs that we can spend have been spent and confirmed (even if the spending tx was not ours)
      * - all 3rd stage txes (txes spending htlc txes) have been confirmed
      *
      * @param localCommitPublished
      * @return
      */
    def isLocalCommitDone(localCommitPublished: LocalCommitPublished) = {
      // is the commitment tx buried? (we need to check this because we may not have any outputs)
      val isCommitTxConfirmed = localCommitPublished.irrevocablySpent.values.toSet.contains(localCommitPublished.commitTx.txid)
      // are there remaining spendable outputs from the commitment tx? we just subtract all known spent outputs from the ones we control
      val commitOutputsSpendableByUs = (localCommitPublished.claimMainDelayedOutputTx.toSeq ++ localCommitPublished.htlcSuccessTxs ++ localCommitPublished.htlcTimeoutTxs)
        .flatMap(_.txIn.map(_.outPoint)).toSet -- localCommitPublished.irrevocablySpent.keys
      // which htlc delayed txes can we expect to be confirmed?
      val unconfirmedHtlcDelayedTxes = localCommitPublished.claimHtlcDelayedTxs
        .filter(tx => (tx.txIn.map(_.outPoint.txid).toSet -- localCommitPublished.irrevocablySpent.values).isEmpty) // only the txes which parents are already confirmed may get confirmed (note that this also eliminates outputs that have been double-spent by a competing tx)
        .filterNot(tx => localCommitPublished.irrevocablySpent.values.toSet.contains(tx.txid)) // has the tx already been confirmed?
      isCommitTxConfirmed && commitOutputsSpendableByUs.isEmpty && unconfirmedHtlcDelayedTxes.isEmpty
    }

    /**
      * A remote commit is considered done when all commitment tx outputs that we can spend have been spent and confirmed
      * (even if the spending tx was not ours).
      *
      * @param remoteCommitPublished
      * @return
      */
    def isRemoteCommitDone(remoteCommitPublished: RemoteCommitPublished) = {
      // is the commitment tx buried? (we need to check this because we may not have any outputs)
      val isCommitTxConfirmed = remoteCommitPublished.irrevocablySpent.values.toSet.contains(remoteCommitPublished.commitTx.txid)
      // are there remaining spendable outputs from the commitment tx?
      val commitOutputsSpendableByUs = (remoteCommitPublished.claimMainOutputTx.toSeq ++ remoteCommitPublished.claimHtlcSuccessTxs ++ remoteCommitPublished.claimHtlcTimeoutTxs)
        .flatMap(_.txIn.map(_.outPoint)).toSet -- remoteCommitPublished.irrevocablySpent.keys
      isCommitTxConfirmed && commitOutputsSpendableByUs.isEmpty
    }

    /**
      * A remote commit is considered done when all commitment tx outputs that we can spend have been spent and confirmed
      * (even if the spending tx was not ours).
      *
      * @param revokedCommitPublished
      * @return
      */
    def isRevokedCommitDone(revokedCommitPublished: RevokedCommitPublished) = {
      // is the commitment tx buried? (we need to check this because we may not have any outputs)
      val isCommitTxConfirmed = revokedCommitPublished.irrevocablySpent.values.toSet.contains(revokedCommitPublished.commitTx.txid)
      // are there remaining spendable outputs from the commitment tx?
      val commitOutputsSpendableByUs = (revokedCommitPublished.claimMainOutputTx.toSeq ++ revokedCommitPublished.mainPenaltyTx ++ revokedCommitPublished.htlcPenaltyTxs)
        .flatMap(_.txIn.map(_.outPoint)).toSet -- revokedCommitPublished.irrevocablySpent.keys
      // which htlc delayed txes can we expect to be confirmed?
      val unconfirmedHtlcDelayedTxes = revokedCommitPublished.claimHtlcDelayedPenaltyTxs
        .filter(tx => (tx.txIn.map(_.outPoint.txid).toSet -- revokedCommitPublished.irrevocablySpent.values).isEmpty) // only the txes which parents are already confirmed may get confirmed (note that this also eliminates outputs that have been double-spent by a competing tx)
        .filterNot(tx => revokedCommitPublished.irrevocablySpent.values.toSet.contains(tx.txid)) // has the tx already been confirmed?
      isCommitTxConfirmed && commitOutputsSpendableByUs.isEmpty && unconfirmedHtlcDelayedTxes.isEmpty
    }

    /**
      * This helper function tells if the utxo consumed by the given transaction has already been irrevocably spent (possibly by this very transaction)
      *
      * It can be useful to:
      *   - not attempt to publish this tx when we know this will fail
      *   - not watch for confirmations if we know the tx is already confirmed
      *   - not watch the corresponding utxo when we already know the final spending tx
      *
      * @param tx               a tx with only one input
      * @param irrevocablySpent a map of known spent outpoints
      * @return true if we know for sure that the utxos consumed by the tx have already irrevocably been spent, false otherwise
      */
    def inputsAlreadySpent(tx: Transaction, irrevocablySpent: Map[OutPoint, ByteVector32]): Boolean = {
      require(tx.txIn.size == 1, "only tx with one input is supported")
      val outPoint = tx.txIn.head.outPoint
      irrevocablySpent.contains(outPoint)
    }

    /**
      * This helper function returns the fee paid by the given transaction.
      *
      * It relies on the current channel data to find the parent tx and compute the fee, and also provides a description.
      *
      * @param tx a tx for which we want to compute the fee
      * @param d  current channel data
      * @return if the parent tx is found, a tuple (fee, description)
      */
    def networkFeePaid(tx: Transaction, d: DATA_CLOSING): Option[(Satoshi, String)] = {
      // only funder pays the fee
      if (d.commitments.localParams.isFunder) {
        // we build a map with all known txes (that's not particularly efficient, but it doesn't really matter)
        val txes: Map[ByteVector32, (Transaction, String)] = (
          d.mutualClosePublished.map(_ -> "mutual") ++
            d.localCommitPublished.map(_.commitTx).map(_ -> "local-commit").toSeq ++
            d.localCommitPublished.flatMap(_.claimMainDelayedOutputTx).map(_ -> "local-main-delayed") ++
            d.localCommitPublished.toSeq.flatMap(_.htlcSuccessTxs).map(_ -> "local-htlc-success") ++
            d.localCommitPublished.toSeq.flatMap(_.htlcTimeoutTxs).map(_ -> "local-htlc-timeout") ++
            d.localCommitPublished.toSeq.flatMap(_.claimHtlcDelayedTxs).map(_ -> "local-htlc-delayed") ++
            d.remoteCommitPublished.map(_.commitTx).map(_ -> "remote-commit") ++
            d.remoteCommitPublished.toSeq.flatMap(_.claimMainOutputTx).map(_ -> "remote-main") ++
            d.remoteCommitPublished.toSeq.flatMap(_.claimHtlcSuccessTxs).map(_ -> "remote-htlc-success") ++
            d.remoteCommitPublished.toSeq.flatMap(_.claimHtlcTimeoutTxs).map(_ -> "remote-htlc-timeout") ++
            d.nextRemoteCommitPublished.map(_.commitTx).map(_ -> "remote-commit") ++
            d.nextRemoteCommitPublished.toSeq.flatMap(_.claimMainOutputTx).map(_ -> "remote-main") ++
            d.nextRemoteCommitPublished.toSeq.flatMap(_.claimHtlcSuccessTxs).map(_ -> "remote-htlc-success") ++
            d.nextRemoteCommitPublished.toSeq.flatMap(_.claimHtlcTimeoutTxs).map(_ -> "remote-htlc-timeout") ++
            d.revokedCommitPublished.map(_.commitTx).map(_ -> "revoked-commit") ++
            d.revokedCommitPublished.flatMap(_.claimMainOutputTx).map(_ -> "revoked-main") ++
            d.revokedCommitPublished.flatMap(_.mainPenaltyTx).map(_ -> "revoked-main-penalty") ++
            d.revokedCommitPublished.flatMap(_.htlcPenaltyTxs).map(_ -> "revoked-htlc-penalty") ++
            d.revokedCommitPublished.flatMap(_.claimHtlcDelayedPenaltyTxs).map(_ -> "revoked-htlc-penalty-delayed")
          )
          .map { case (tx, desc) => tx.txid -> (tx, desc) } // will allow easy lookup of parent transaction
          .toMap

        def fee(child: Transaction): Option[Satoshi] = {
          require(child.txIn.size == 1, "transaction must have exactly one input")
          val outPoint = child.txIn.head.outPoint
          val parentTxOut_opt = if (outPoint == d.commitments.commitInput.outPoint) {
            Some(d.commitments.commitInput.txOut)
          }
          else {
            txes.get(outPoint.txid) map { case (parent, _) => parent.txOut(outPoint.index.toInt) }
          }
          parentTxOut_opt map {
            case parentTxOut => parentTxOut.amount - child.txOut.map(_.amount).sum
          }
        }

        txes.get(tx.txid) flatMap {
          case (_, desc) => fee(tx).map(_ -> desc)
        }
      } else None
    }
  }

}<|MERGE_RESOLUTION|>--- conflicted
+++ resolved
@@ -804,8 +804,6 @@
       }
 
     /**
-<<<<<<< HEAD
-=======
       * Tells if we were the origin of this outgoing htlc
       *
       * @param htlcId
@@ -813,12 +811,11 @@
       * @return
       */
     def isSentByLocal(htlcId: Long, originChannels: Map[Long, Origin]) = originChannels.get(htlcId) match {
-      case Some(Local(_)) => true
+      case Some(Local(_, _)) => true
       case _ => false
     }
 
     /**
->>>>>>> 3a56ad91
       * As soon as a local or remote commitment reaches min_depth, we know which htlcs will be settled on-chain (whether
       * or not they actually have an output in the commitment tx).
       *
