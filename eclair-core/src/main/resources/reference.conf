eclair {

  chain = "testnet" // "regtest" for regtest, "testnet" for testnet, "mainnet" for mainnet

  server {
    public-ips = [] // external ips, will be announced on the network
    binding-ip = "0.0.0.0"
    port = 9735
  }

  api {
    enabled = false // disabled by default for security reasons
    binding-ip = "127.0.0.1"
    port = 8080
    password = "" // password for basic auth, must be non empty if json-rpc api is enabled
  }

  watcher-type = "electrum"

  bitcoind {
    host = "localhost"
    rpcport = 18332
    rpcuser = "foo"
    rpcpassword = "bar"
    zmqblock = "tcp://127.0.0.1:29000"
    zmqtx = "tcp://127.0.0.1:29000"
  }

  default-feerates { // those are in satoshis per kilobyte
    delay-blocks {
      1 = 210000
      2 = 180000
      6 = 150000
      12 = 110000
      36 = 50000
      72 = 20000
    }
  }
  min-feerate = 2 // minimum feerate in satoshis per byte
  smooth-feerate-window = 3 // 1 = no smoothing

  node-alias = "eclair"
  node-color = "49daaa"

  global-features = ""
  local-features = "808a" // initial_routing_sync + option_data_loss_protect + option_channel_range_queries + option_channel_range_queries_ex
  override-features = [ // optional per-node features
    #  {
    #    nodeid = "02aaaaaaaaaaaaaaaaaaaaaaaaaaaaaaaaaaaaaaaaaaaaaaaaaaaaaaaaaaaaaaaa",
    #    global-features = "",
    #    local-features = ""
    #  }
  ]
  channel-flags = 0 // do not announce channels

  dust-limit-satoshis = 546
  max-htlc-value-in-flight-msat = 5000000000 // 50 mBTC
  htlc-minimum-msat = 1
  max-accepted-htlcs = 30

  reserve-to-funding-ratio = 0.01 // recommended by BOLT #2
  max-reserve-to-funding-ratio = 0.05 // channel reserve can't be more than 5% of the funding amount (recommended: 1%)

<<<<<<< HEAD
  to-remote-delay-blocks = 2016 // number of blocks that the other node's to-self outputs must be delayed (2016 ~ 2 weeks), this is the max possible value
  max-to-local-delay-blocks = 2000 // maximum number of blocks that we are ready to accept for our own delayed outputs (2000 ~ 2 weeks)
=======
  to-remote-delay-blocks = 144 // number of blocks that the other node's to-self outputs must be delayed (144 ~ 1 day)
  max-to-local-delay-blocks = 2016 // maximum number of blocks that we are ready to accept for our own delayed outputs (2016 ~ 2 weeks)
>>>>>>> b29874ea
  mindepth-blocks = 3
  expiry-delta-blocks = 144

  fee-base-msat = 1000
  fee-proportional-millionths = 100 // fee charged per transferred satoshi in millionths of a satoshi (100 = 0.01%)

  // maximum local vs remote feerate mismatch; 1.0 means 100%
  // actual check is abs((local feerate - remote fee rate) / (local fee rate + remote fee rate)/2) > fee rate mismatch
  max-feerate-mismatch = 1.5

  // funder will send an UpdateFee message if the difference between current commitment fee and actual current network fee is greater
  // than this ratio.
  update-fee_min-diff-ratio = 0.1

  revocation-timeout = 20 seconds // after sending a commit_sig, we will wait for at most that duration before disconnecting

  ping-interval = 30 seconds
  ping-timeout = 10 seconds // will disconnect if peer takes longer than that to respond
  ping-disconnect = true // disconnect if no answer to our pings
  auto-reconnect = true

  payment-handler = "local"
  payment-request-expiry = 1 hour // default expiry for payment requests generated by this node
  max-pending-payment-requests = 10000000
  max-payment-fee = 0.03 // max total fee for outgoing payments, in percentage: sending a payment will not be attempted if the cheapest route found is more expensive than that
  min-funding-satoshis = 100000

  autoprobe-count = 0 // number of parallel tasks that send test payments to detect invalid channels

  router {
    randomize-route-selection = true // when computing a route for a payment we randomize the final selection
    channel-exclude-duration = 60 seconds // when a temporary channel failure is returned, we exclude the channel from our payment routes for this duration
    broadcast-interval = 60 seconds // see BOLT #7
    init-timeout = 5 minutes
  }

  socks5 {
    enabled = false
    host = "127.0.0.1"
    port = 9050
    use-for-ipv4 = true
    use-for-ipv6 = true
    use-for-tor = true
    randomize-credentials = false // this allows tor stream isolation
  }

  tor {
    enabled = false
    protocol = "v3" // v2, v3
    auth = "password" // safecookie, password
    password = "foobar" // used when auth=password
    host = "127.0.0.1"
    port = 9051
    private-key-file = "tor.dat"
  }
}<|MERGE_RESOLUTION|>--- conflicted
+++ resolved
@@ -61,13 +61,8 @@
   reserve-to-funding-ratio = 0.01 // recommended by BOLT #2
   max-reserve-to-funding-ratio = 0.05 // channel reserve can't be more than 5% of the funding amount (recommended: 1%)
 
-<<<<<<< HEAD
   to-remote-delay-blocks = 2016 // number of blocks that the other node's to-self outputs must be delayed (2016 ~ 2 weeks), this is the max possible value
-  max-to-local-delay-blocks = 2000 // maximum number of blocks that we are ready to accept for our own delayed outputs (2000 ~ 2 weeks)
-=======
-  to-remote-delay-blocks = 144 // number of blocks that the other node's to-self outputs must be delayed (144 ~ 1 day)
   max-to-local-delay-blocks = 2016 // maximum number of blocks that we are ready to accept for our own delayed outputs (2016 ~ 2 weeks)
->>>>>>> b29874ea
   mindepth-blocks = 3
   expiry-delta-blocks = 144
 
